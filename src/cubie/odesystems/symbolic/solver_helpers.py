"""Code generation helpers for implicit solver linear operators and residuals.

The mass matrix ``M`` is provided at code-generation time either as a NumPy
array or a SymPy matrix. Its entries are embedded directly into the generated
device routine to avoid extra passes or buffers.
"""

from typing import Dict, Iterable, List, Mapping, Optional, Sequence, Set, Tuple, Union

import sympy as sp

from cubie.odesystems.symbolic.numba_cuda_printer import print_cuda_multiple
from cubie.odesystems.symbolic.jacobian import generate_analytical_jvp
from cubie.odesystems.symbolic.jvp_equations import JVPEquations
from cubie.odesystems.symbolic.parser import IndexedBases, ParsedEquations
from cubie.odesystems.symbolic.sym_utils import (
    cse_and_stack,
    render_constant_assignments,
    topological_sort,
)

CACHED_OPERATOR_APPLY_TEMPLATE = (
    "\n"
    "# AUTO-GENERATED CACHED LINEAR OPERATOR FACTORY\n"
    "def {func_name}(constants, precision, beta=1.0, gamma=1.0, order=None):\n"
    '    """Auto-generated cached linear operator.\n'
    "    Computes out = beta * (M @ v) - gamma * a_ij * h * (J @ v)\n"
    "    using cached auxiliary intermediates.\n"
    "    Returns device function:\n"
    "      operator_apply(\n"
    "          state, parameters, drivers, cached_aux, t, h, a_ij, v, out\n"
    "      )\n"
    "    argument 'order' is ignored, included for compatibility with\n"
    "    preconditioner API.\n"
    '    """\n'
    "{const_lines}"
    "    @cuda.jit((precision[:],\n"
    "               precision[:],\n"
    "               precision[:],\n"
    "               precision[:],\n"
    "               precision,\n"
    "               precision,\n"
    "               precision,\n"
    "               precision[:],\n"
    "               precision[:]),\n"
    "              device=True,\n"
    "              inline=True)\n"
<<<<<<< HEAD
    "    def operator_apply(state, parameters, drivers, cached_aux, h, v, "
    "out):\n"
=======
    "    def operator_apply(\n"
    "        state, parameters, drivers, cached_aux, t, h, a_ij, v, out\n"
    "    ):\n"
>>>>>>> 472f960a
    "{body}\n"
    "    return operator_apply\n"
)


OPERATOR_APPLY_TEMPLATE = (
    "\n"
    "# AUTO-GENERATED LINEAR OPERATOR FACTORY\n"
    "def {func_name}(constants, precision, beta=1.0, gamma=1.0, order=None):\n"
    '    """Auto-generated linear operator.\n'
    "    Computes out = beta * (M @ v) - gamma * a_ij * h * (J @ v)\n"
    "    Returns device function:\n"
    "      operator_apply(state, parameters, drivers, t, h, a_ij, v, out)\n"
    "    argument 'order' is ignored, included for compatibility with\n"
    "    preconditioner API.\n"
    '    """\n'
    "{const_lines}"
    "    @cuda.jit((precision[:],\n"
    "               precision[:],\n"
    "               precision[:],\n"
    "               precision,\n"
    "               precision,\n"
    "               precision,\n"
    "               precision[:],\n"
    "               precision[:]),\n"
    "              device=True,\n"
    "              inline=True)\n"
    "    def operator_apply(state, parameters, drivers, t, h, a_ij, v, out):\n"
    "{body}\n"
    "    return operator_apply\n"
)


PREPARE_JAC_TEMPLATE = (
    "\n"
    "# AUTO-GENERATED JACOBIAN PREPARATION FACTORY\n"
    "def {func_name}(constants, precision):\n"
    '    """Auto-generated Jacobian auxiliary preparation.\n'
    "    Populates cached_aux with intermediate Jacobian values.\n"
    '    """\n'
    "{const_lines}"
    "    @cuda.jit((precision[:],\n"
    "               precision[:],\n"
    "               precision[:],\n"
    "               precision,\n"
    "               precision[:]),\n"
    "              device=True,\n"
    "              inline=True)\n"
    "    def prepare_jac(state, parameters, drivers, t, cached_aux):\n"
    "{body}\n"
    "    return prepare_jac\n"
)


CACHED_JVP_TEMPLATE = (
    "\n"
    "# AUTO-GENERATED CACHED JVP FACTORY\n"
    "def {func_name}(constants, precision):\n"
    '    """Auto-generated cached Jacobian-vector product.\n'
    "    Computes out = J @ v using cached auxiliaries.\n"
    '    """\n'
    "{const_lines}"
    "    @cuda.jit((precision[:],\n"
    "               precision[:],\n"
    "               precision[:],\n"
    "               precision[:],\n"
    "               precision,\n"
    "               precision[:],\n"
    "               precision[:]),\n"
    "              device=True,\n"
    "              inline=True)\n"
    "    def calculate_cached_jvp(\n"
    "        state, parameters, drivers, cached_aux, t, v, out\n"
    "    ):\n"
    "{body}\n"
    "    return calculate_cached_jvp\n"
)



def _partition_cached_assignments(
    equations: JVPEquations,
) -> Tuple[
    List[Tuple[sp.Symbol, sp.Expr]],
    List[Tuple[sp.Symbol, sp.Expr]],
    List[Tuple[sp.Symbol, sp.Expr]],
]:
    """Partition assignments into cached, runtime, and preparation subsets.

    Parameters
    ----------
    equations
        Structured representation of the Jacobian-vector product assignments.

    Returns
    -------
    tuple of list, list, list
        Cached auxiliary assignments, runtime assignments, and preparation
        assignments required to populate cached intermediates.
    """

    return equations.cached_partition()

def _build_operator_body(
    cached_assigns: List[Tuple[sp.Symbol, sp.Expr]],
    runtime_assigns: List[Tuple[sp.Symbol, sp.Expr]],
    jvp_terms: Dict[int, sp.Expr],
    index_map: IndexedBases,
    M: sp.Matrix,
    use_cached_aux: bool = False,
    prepare_assigns: Optional[List[Tuple[sp.Symbol, sp.Expr]]] = None,
) -> str:
    """Build the CUDA body computing ``β·M·v − γ·h·J·v``.

    Parameters
    ----------
    cached_assigns
        Auxiliary assignments whose values are cached between kernel calls.
    runtime_assigns
        Assignments evaluated on demand without caching.
    jvp_terms
        Mapping from output indices to the Jacobian-vector expressions.
    index_map
        Symbol indexing helpers produced by the parser.
    M
        Mass matrix to embed into the generated operator.
    use_cached_aux
        When ``True`` load auxiliary values from ``cached_aux`` instead of
        recomputing them.
    prepare_assigns
        Optional assignments required to populate cached auxiliaries. These are
        included when building the uncached operator so dependencies remain
        defined.

    Returns
    -------
    str
        Indented CUDA code statements implementing the operator body.

    Notes
    -----
    Constructs SymPy assignments for mass-matrix multiplications and auxiliary
    loads, renders them through the CUDA printer, and indents the result to fit
    within the generated device function.
    """
    n_out = len(index_map.dxdt.ref_map)
    n_in = len(index_map.states.index_map)
    v = sp.IndexedBase("v")
    beta_sym = sp.Symbol("beta")
    gamma_sym = sp.Symbol("gamma")
    a_ij_sym =  sp.Symbol("a_ij")
    h_sym = sp.Symbol("h")

    mass_assigns = []
    out_updates = []
    for i in range(n_out):
        mv = sp.S.Zero
        for j in range(n_in):
            entry = M[i, j]
            if entry == 0:
                continue
            sym = sp.Symbol(f"m_{i}{j}")
            mass_assigns.append((sym, entry))
            mv += sym * v[j]
        rhs = beta_sym * mv - gamma_sym * a_ij_sym * h_sym * jvp_terms[i]
        out_updates.append((sp.Symbol(f"out[{i}]"), rhs))

    if use_cached_aux:
        if cached_assigns:
            cached = sp.IndexedBase(
                "cached_aux", shape=(sp.Integer(len(cached_assigns)),)
            )
        else:
            cached = sp.IndexedBase("cached_aux")
        aux_assignments = [
            (lhs, cached[idx]) for idx, (lhs, _) in enumerate(cached_assigns)
        ] + runtime_assigns
    else:
        combined = list(prepare_assigns or []) + cached_assigns + runtime_assigns
        seen = set()
        aux_assignments = []
        for lhs, rhs in combined:
            if lhs in seen:
                continue
            seen.add(lhs)
            aux_assignments.append((lhs, rhs))

    exprs = mass_assigns + aux_assignments + out_updates
    lines = print_cuda_multiple(exprs, symbol_map=index_map.all_arrayrefs)
    if not lines:
        return "        pass"
    return "\n".join("        " + ln for ln in lines)


def _build_cached_neumann_body(
    equations: JVPEquations,
    index_map: IndexedBases,
) -> str:
    """Build the cached Neumann-series Jacobian-vector body.

    Parameters
    ----------
    equations
        Structured representation of the Jacobian-vector product assignments.
    index_map
        Symbol indexing helpers produced by the parser.

    Returns
    -------
    str
        Indented CUDA code statements implementing the cached JVP body.

    Notes
    -----
    Partitions auxiliary assignments using :class:`JVPEquations`, maps cached
    values to buffer loads, and reuses the CUDA printer to generate the
    Neumann-series update statements.
    """

    cached_aux, runtime_aux, _ = _partition_cached_assignments(equations)
    jvp_terms = equations.jvp_terms
    if cached_aux:
        cached = sp.IndexedBase(
            "cached_aux", shape=(sp.Integer(len(cached_aux)),)
        )
    else:
        cached = sp.IndexedBase("cached_aux")

    aux_assignments = [
        (lhs, cached[idx]) for idx, (lhs, _) in enumerate(cached_aux)
    ] + runtime_aux

    n_out = len(index_map.dxdt.ref_map)
    exprs = list(aux_assignments)
    for i in range(n_out):
        rhs = jvp_terms.get(i, sp.S.Zero)
        exprs.append((sp.Symbol(f"jvp[{i}]"), rhs))

    lines = print_cuda_multiple(exprs, symbol_map=index_map.all_arrayrefs)
    if not lines:
        return "            pass"
    replaced = [ln.replace("v[", "out[") for ln in lines]
    return "\n".join("            " + ln for ln in replaced)


def _build_cached_jvp_body(
    cached_assigns: List[Tuple[sp.Symbol, sp.Expr]],
    runtime_assigns: List[Tuple[sp.Symbol, sp.Expr]],
    jvp_terms: Dict[int, sp.Expr],
    index_map: IndexedBases,
) -> str:
    """Build the CUDA body computing ``J·v`` with optional cached auxiliaries.

    Parameters
    ----------
    cached_assigns
        Auxiliary assignments stored in the cache.
    runtime_assigns
        Auxiliary assignments evaluated on demand.
    jvp_terms
        Mapping from output indices to Jacobian-vector expressions.
    index_map
        Symbol indexing helpers produced by the parser.

    Returns
    -------
    str
        Indented CUDA code statements implementing the cached JVP body.

    Notes
    -----
    Materializes cached intermediates from buffer slots, appends runtime
    assignments, and emits CUDA-formatted statements for each output update.
    """

    n_out = len(index_map.dxdt.ref_map)

    if cached_assigns:
        cached = sp.IndexedBase(
            "cached_aux", shape=(sp.Integer(len(cached_assigns)),)
        )
    else:
        cached = sp.IndexedBase("cached_aux")

    aux_assignments = [
        (lhs, cached[idx]) for idx, (lhs, _) in enumerate(cached_assigns)
    ] + runtime_assigns

    out_updates = []
    for i in range(n_out):
        rhs = jvp_terms.get(i, sp.S.Zero)
        out_updates.append((sp.Symbol(f"out[{i}]"), rhs))

    exprs = aux_assignments + out_updates
    lines = print_cuda_multiple(exprs, symbol_map=index_map.all_arrayrefs)
    if not lines:
        return "        pass"
    return "\n".join("        " + ln for ln in lines)


def _build_prepare_body(
    cached_assigns: List[Tuple[sp.Symbol, sp.Expr]],
    prepare_assigns: List[Tuple[sp.Symbol, sp.Expr]],
    index_map: IndexedBases,
) -> str:
    """Build the CUDA body populating the cached Jacobian auxiliaries.

    Parameters
    ----------
    cached_assigns
        Auxiliary assignments stored in the cache.
    prepare_assigns
        Assignments executed during cache population.
    index_map
        Symbol indexing helpers produced by the parser.

    Returns
    -------
    str
        Indented CUDA code statements storing computed auxiliaries into the
        cache buffer.

    Notes
    -----
    Walks the preparation order, renders assignments via the CUDA printer, and
    writes cached values into their corresponding buffer indices.
    """

    if cached_assigns:
        cached = sp.IndexedBase(
            "cached_aux", shape=(sp.Integer(len(cached_assigns)),)
        )
    else:
        cached = sp.IndexedBase("cached_aux")
    exprs = []
    cached_slots = {lhs: idx for idx, (lhs, _) in enumerate(cached_assigns)}
    for lhs, rhs in prepare_assigns:
        exprs.append((lhs, rhs))
        idx = cached_slots.get(lhs)
        if idx is not None:
            exprs.append((cached[idx], lhs))

    lines = print_cuda_multiple(exprs, symbol_map=index_map.all_arrayrefs)
    if not lines:
        return "        pass"
    return "\n".join("        " + ln for ln in lines)


def generate_operator_apply_code_from_jvp(
    equations: JVPEquations,
    index_map: IndexedBases,
    M: sp.Matrix,
    func_name: str = "operator_apply_factory",
    cse: bool = True,
) -> str:
    """Emit the operator apply factory from precomputed JVP expressions.

    Parameters
    ----------
    equations
        Structured Jacobian-vector product assignments.
    index_map
        Symbol indexing helpers produced by the parser.
    M
        Mass matrix to embed into the generated operator.
    func_name
        Name assigned to the emitted factory.
    cse
        Unused placeholder kept for signature stability.

    Returns
    -------
    str
        Source code for the linear operator factory.

    Notes
    -----
    The emitted factory expects ``constants`` as a mapping from names to values
    and embeds each constant as a standalone variable in the generated device
    function.
    """
    cached_aux, runtime_aux, prepare_assigns = _partition_cached_assignments(
        equations
    )
    body = _build_operator_body(
        cached_assigns=cached_aux,
        runtime_assigns=runtime_aux,
        jvp_terms=equations.jvp_terms,
        index_map=index_map,
        M=M,
        use_cached_aux=False,
        prepare_assigns=prepare_assigns,
    )
    const_block = render_constant_assignments(index_map.constants.symbol_map)
    return OPERATOR_APPLY_TEMPLATE.format(
        func_name=func_name, body=body, const_lines=const_block
    )


def generate_cached_operator_apply_code_from_jvp(
    equations: JVPEquations,
    index_map: IndexedBases,
    M: sp.Matrix,
    func_name: str = "linear_operator_cached",
) -> str:
    """Emit the cached linear operator factory from JVP expressions."""

    cached_aux, runtime_aux, _ = _partition_cached_assignments(equations)
    body = _build_operator_body(
        cached_assigns=cached_aux,
        runtime_assigns=runtime_aux,
        jvp_terms=equations.jvp_terms,
        index_map=index_map,
        M=M,
        use_cached_aux=True,
    )
    const_block = render_constant_assignments(index_map.constants.symbol_map)
    return CACHED_OPERATOR_APPLY_TEMPLATE.format(
        func_name=func_name,
        body=body,
        const_lines=const_block,
    )


def generate_prepare_jac_code_from_jvp(
    equations: JVPEquations,
    index_map: IndexedBases,
    func_name: str = "prepare_jac",
) -> Tuple[str, int]:
    """Emit the auxiliary preparation factory from JVP expressions."""

    cached_aux, _, prepare_assigns = _partition_cached_assignments(equations)
    body = _build_prepare_body(cached_aux, prepare_assigns, index_map)
    const_block = render_constant_assignments(index_map.constants.symbol_map)
    code = PREPARE_JAC_TEMPLATE.format(
        func_name=func_name, body=body, const_lines=const_block
    )
    return code, len(cached_aux)


def generate_cached_jvp_code_from_jvp(
    equations: JVPEquations,
    index_map: IndexedBases,
    func_name: str = "calculate_cached_jvp",
) -> str:
    """Emit the cached JVP factory from precomputed JVP expressions."""

    cached_aux, runtime_aux, _ = _partition_cached_assignments(equations)
    body = _build_cached_jvp_body(
        cached_assigns=cached_aux,
        runtime_assigns=runtime_aux,
        jvp_terms=equations.jvp_terms,
        index_map=index_map,
    )
    const_block = render_constant_assignments(index_map.constants.symbol_map)
    code = CACHED_JVP_TEMPLATE.format(
        func_name=func_name, body=body, const_lines=const_block
    )
    return code


def generate_operator_apply_code(
    equations: ParsedEquations,
    index_map: IndexedBases,
    M: Optional[Union[sp.Matrix, Iterable[Iterable[sp.Expr]]]] = None,
    func_name: str = "operator_apply_factory",
    cse: bool = True,
    jvp_equations: Optional[JVPEquations] = None,
) -> str:
    """Generate the linear operator factory from system equations.

    Parameters
    ----------
    equations
        Parsed equations defining the system dynamics.
    index_map
        Symbol indexing helpers produced by the parser.
    M
        Mass matrix supplied as a SymPy matrix or nested iterable. Uses the
        identity matrix when omitted.
    func_name
        Name assigned to the emitted factory.
    cse
        Apply common subexpression elimination before emission.
    jvp_equations
        Optional precomputed :class:`JVPEquations` reused across helper
        generation.
    Returns
    -------
    str
        Source code for the linear operator factory.
    """
    if M is None:
        n = len(index_map.states.index_map)
        M_mat = sp.eye(n)
    else:
        M_mat = sp.Matrix(M)
    if jvp_equations is None:
        jvp_equations = generate_analytical_jvp(
            equations,
            input_order=index_map.states.index_map,
            output_order=index_map.dxdt.index_map,
            observables=index_map.observable_symbols,
            cse=cse,
        )
    return generate_operator_apply_code_from_jvp(
        equations=jvp_equations,
        index_map=index_map,
        M=M_mat,
        func_name=func_name,
        cse=cse,
    )


def generate_cached_operator_apply_code(
    equations: ParsedEquations,
    index_map: IndexedBases,
    M: Optional[Union[sp.Matrix, Iterable[Iterable[sp.Expr]]]] = None,
    func_name: str = "linear_operator_cached",
    cse: bool = True,
    jvp_equations: Optional[JVPEquations] = None,
) -> str:
    """Generate the cached linear operator factory."""

    if M is None:
        n = len(index_map.states.index_map)
        M_mat = sp.eye(n)
    else:
        M_mat = sp.Matrix(M)
    if jvp_equations is None:
        jvp_equations = generate_analytical_jvp(
            equations,
            input_order=index_map.states.index_map,
            output_order=index_map.dxdt.index_map,
            observables=index_map.observable_symbols,
            cse=cse,
        )
    return generate_cached_operator_apply_code_from_jvp(
        equations=jvp_equations,
        index_map=index_map,
        M=M_mat,
        func_name=func_name,
    )


def generate_prepare_jac_code(
    equations: ParsedEquations,
    index_map: IndexedBases,
    func_name: str = "prepare_jac",
    cse: bool = True,
    jvp_equations: Optional[JVPEquations] = None,
) -> Tuple[str, int]:
    """Generate the cached auxiliary preparation factory."""

    if jvp_equations is None:
        jvp_equations = generate_analytical_jvp(
            equations,
            input_order=index_map.states.index_map,
            output_order=index_map.dxdt.index_map,
            observables=index_map.observable_symbols,
            cse=cse,
        )
    return generate_prepare_jac_code_from_jvp(
        equations=jvp_equations,
        index_map=index_map,
        func_name=func_name,
    )


def generate_cached_jvp_code(
    equations: ParsedEquations,
    index_map: IndexedBases,
    func_name: str = "calculate_cached_jvp",
    cse: bool = True,
    jvp_equations: Optional[JVPEquations] = None,
) -> str:
    """Generate the cached Jacobian-vector product factory."""

    if jvp_equations is None:
        jvp_equations = generate_analytical_jvp(
            equations,
            input_order=index_map.states.index_map,
            output_order=index_map.dxdt.index_map,
            observables=index_map.observable_symbols,
            cse=cse,
        )
    return generate_cached_jvp_code_from_jvp(
        equations=jvp_equations,
        index_map=index_map,
        func_name=func_name,
    )



# ---------------------------------------------------------------------------
# Neumann preconditioner code generation
# ---------------------------------------------------------------------------

NEUMANN_TEMPLATE = (
    "\n"
    "# AUTO-GENERATED NEUMANN PRECONDITIONER FACTORY\n"
    "def {func_name}(constants, precision, beta=1.0, gamma=1.0, order=1):\n"
    '    """Auto-generated Neumann preconditioner.\n'
    "    Approximates (beta*I - gamma*a_ij*h*J)^[-1] via a truncated\n"
    "    Neumann series. Returns device function:\n"
    "      preconditioner(state, parameters, drivers, t, h, a_ij, v, out, jvp)\n"
    "    where `jvp` is a caller-provided scratch buffer for J*v.\n"
    '    """\n'
    "    n = {n_out}\n"
    "    beta_inv = 1.0 / beta\n"
    "    h_eff_factor = gamma * beta_inv\n"
    "{const_lines}"
    "    @cuda.jit((precision[:],\n"
    "               precision[:],\n"
    "               precision[:],\n"
    "               precision,\n"
    "               precision,\n"
    "               precision,\n"
    "               precision[:],\n"
    "               precision[:],\n"
    "               precision[:]),\n"
    "              device=True,\n"
    "              inline=True)\n"
    "    def preconditioner(\n"
    "        state, parameters, drivers, t, h, a_ij, v, out, jvp\n"
    "    ):\n"
    "        # Horner form: S[m] = v + T S[m-1], T = ((gamma*a_ij)/beta) * h * J\n"
    "        # Accumulator lives in `out`. Uses caller-provided `jvp` for JVP.\n"
    "        for i in range(n):\n"
    "            out[i] = v[i]\n"
    "        h_eff = h * h_eff_factor * a_ij\n"
    "        for _ in range(order):\n"
    "{jv_body}\n"
    "            for i in range(n):\n"
    "                out[i] = v[i] + h_eff * jvp[i]\n"
    "        for i in range(n):\n"
    "            out[i] = beta_inv * out[i]\n"
    "    return preconditioner\n"
)


NEUMANN_CACHED_TEMPLATE = (
    "\n"
    "# AUTO-GENERATED CACHED NEUMANN PRECONDITIONER FACTORY\n"
    "def {func_name}(constants, precision, beta=1.0, gamma=1.0, order=1):\n"
    '    """Cached Neumann preconditioner using stored auxiliaries.\n'
    "    Approximates (beta*I - gamma*a_ij*h*J)^[-1] via a truncated\n"
    "    Neumann series with cached auxiliaries. Returns device function:\n"
    "      preconditioner(\n"
    "          state, parameters, drivers, cached_aux, t, h, a_ij, v, out, jvp\n"
    "      )\n"
    '    """\n'
    "    n = {n_out}\n"
    "    beta_inv = 1.0 / beta\n"
    "    h_eff_factor = gamma * beta_inv\n"
    "{const_lines}"
    "    @cuda.jit((precision[:],\n"
    "               precision[:],\n"
    "               precision[:],\n"
    "               precision[:],\n"
    "               precision,\n"
    "               precision,\n"
    "               precision,\n"
    "               precision[:],\n"
    "               precision[:],\n"
    "               precision[:]),\n"
    "              device=True,\n"
    "              inline=True)\n"
    "    def preconditioner(\n"
    "        state, parameters, drivers, cached_aux, t, h, a_ij, v, out, jvp\n"
    "    ):\n"
    "        for i in range(n):\n"
    "            out[i] = v[i]\n"
    "        h_eff = h * h_eff_factor * a_ij\n"
    "        for _ in range(order):\n"
    "{jv_body}\n"
    "            for i in range(n):\n"
    "                out[i] = v[i] + h_eff * jvp[i]\n"
    "        for i in range(n):\n"
    "            out[i] = beta_inv * out[i]\n"
    "    return preconditioner\n"
)


def generate_neumann_preconditioner_code(
    equations: ParsedEquations,
    index_map: IndexedBases,
    func_name: str = "neumann_preconditioner_factory",
    cse: bool = True,
    jvp_equations: Optional[JVPEquations] = None,
) -> str:
    """Generate the Neumann preconditioner factory.

    Parameters
    ----------
    equations
        Parsed equations defining the system.
    index_map
        Symbol indexing helpers produced by the parser.
    func_name
        Name assigned to the emitted factory.
    cse
        Apply common subexpression elimination before emission.

    jvp_equations
        Optional precomputed :class:`JVPEquations` reused across helper
        generation.

    Returns
    -------
    str
        Source code for the Neumann preconditioner factory.
    """
    n_out = len(index_map.dxdt.ref_map)
    const_block = render_constant_assignments(index_map.constants.symbol_map)
    if jvp_equations is None:
        jvp_equations = generate_analytical_jvp(
            equations,
            input_order=index_map.states.index_map,
            output_order=index_map.dxdt.index_map,
            observables=index_map.observable_symbols,
            cse=cse,
        )
    assignments = jvp_equations.ordered_assignments
    # Emit using canonical names, then rewrite to drive JVP with `out` and
    # write into the caller-provided scratch buffer `jvp`.
    lines = print_cuda_multiple(assignments, symbol_map=index_map.all_arrayrefs)
    if not lines:
        lines = ["pass"]
    else:
        lines = [
            ln.replace("v[", "out[").replace("jvp[", "jvp[")
            for ln in lines
        ]
    jv_body = "\n".join("            " + ln for ln in lines)
    return NEUMANN_TEMPLATE.format(
            func_name=func_name, n_out=n_out, jv_body=jv_body,
            const_lines=const_block
    )


def generate_neumann_preconditioner_cached_code(
    equations: ParsedEquations,
    index_map: IndexedBases,
    func_name: str = "neumann_preconditioner_cached",
    cse: bool = True,
    jvp_equations: Optional[JVPEquations] = None,
) -> str:
    """Generate the cached Neumann preconditioner factory."""

    n_out = len(index_map.dxdt.ref_map)
    const_block = render_constant_assignments(index_map.constants.symbol_map)
    if jvp_equations is None:
        jvp_equations = generate_analytical_jvp(
            equations,
            input_order=index_map.states.index_map,
            output_order=index_map.dxdt.index_map,
            observables=index_map.observable_symbols,
            cse=cse,
        )
    jv_body = _build_cached_neumann_body(jvp_equations, index_map)
    return NEUMANN_CACHED_TEMPLATE.format(
        func_name=func_name,
        n_out=n_out,
        jv_body=jv_body,
        const_lines=const_block,
    )


# ---------------------------------------------------------------------------
# Residual function code generation (Unified, compile-time mode)
# ---------------------------------------------------------------------------

RESIDUAL_TEMPLATE = (
    "\n"
    "# AUTO-GENERATED RESIDUAL FACTORY\n"
    "def {func_name}(constants, precision,  beta=1.0, gamma=1.0, "
    "order=None):\n"
    '    """Auto-generated residual function for Newton-Krylov ODE '
    'integration.\n'
    "    \n"
<<<<<<< HEAD
    "    Computes residual = beta * M @ v - gamma * h * (J @ eval_point)\n"
    "    where eval_point depends on the residual mode:\n"
    "    - Stage mode: eval_point = base_state + a_ij * u, residual uses M @ "
    "u\n"
    "    - End-state mode: eval_point = u, residual uses M @ (u - "
    "base_state)\n"
=======
    "    Computes the stage-increment residual\n"
    "    beta * M @ u - gamma * h * f(base_state + a_ij * u)\n"
    "    where ``u`` is the increment solved for by Newton's method.\n"
>>>>>>> 472f960a
    "    \n"
    "    Uses dx_ numbered symbols for derivatives and aux_ symbols for "
    "observables,\n"
    "    following the same pattern as JVP generation.\n"
    "    \n"
    "    Order is ignored, included for compatibility with preconditioner "
    "API.\n"
    '    """\n'
    "{const_lines}"
    "    @cuda.jit((precision[:],\n"
    "               precision[:],\n"
    "               precision[:],\n"
    "               precision,\n"
    "               precision,\n"
    "               precision,\n"
    "               precision[:],\n"
    "               precision[:]),\n"
    "              device=True,\n"
    "              inline=True)\n"
    "    def residual(u, parameters, drivers, t, h, a_ij, base_state, out):\n"
    "{res_lines}\n"
    "    return residual\n"
)


def _build_residual_lines(
    equations: ParsedEquations,
    index_map: IndexedBases,
    M: sp.Matrix,
    cse: bool = True,
) -> str:
    """Construct CUDA code lines for the stage-increment residual.

    Parameters
    ----------
    equations
        Parsed equations describing ``dx/dt`` assignments.
    index_map
        Symbol indexing helpers produced by the parser.
    M
        Mass matrix to embed into the generated residual.
    cse
        Apply common subexpression elimination before emission.

    Returns
    -------
    str
        Indented CUDA code statements for the residual body.

    Notes
    -----
    Derivative symbols are rewritten to ``dx_`` indices and observables to
    ``aux_`` indices to mirror Jacobian-vector product emission.
    """
    eq_list = equations.to_equation_list()

    n = len(index_map.states.index_map)

    beta_sym = sp.Symbol("beta")
    gamma_sym = sp.Symbol("gamma")
    h_sym = sp.Symbol("h")
    aij_sym = sp.Symbol("a_ij")
    u = sp.IndexedBase("u", shape=(n,))
    base = sp.IndexedBase("base_state", shape=(n,))
    out = sp.IndexedBase("out", shape=(n,))

    # Create symbol substitutions like in JVP generation
    # Convert dx variables to dx_ numbered symbols
    dx_subs = {}
    for i, (dx_sym, _) in enumerate(index_map.dxdt.index_map.items()):
        dx_subs[dx_sym] = sp.Symbol(f"dx_{i}")

    # Convert observable symbols to aux_ symbols
    obs_subs = {}
    if index_map.observable_symbols:
        obs_subs = dict(zip(index_map.observable_symbols,
                           sp.numbered_symbols("aux_", start=1)))

    # Apply substitutions to equations
    all_subs = {**dx_subs, **obs_subs}
    substituted_equations = [(lhs.subs(all_subs), rhs.subs(all_subs))
                            for lhs, rhs in eq_list]

    # Create evaluation point substitutions for state variables
    state_subs = {}
    state_symbols = list(index_map.states.index_map.keys())
    for i, state_sym in enumerate(state_symbols):
        eval_point = base[i] + aij_sym * u[i]
        state_subs[state_sym] = eval_point

    # Apply state substitutions to the RHS of equations
    eval_equations = []
    for lhs, rhs in substituted_equations:
        eval_rhs = rhs.subs(state_subs)
        eval_equations.append((lhs, eval_rhs))

    symbol_map = dict(index_map.all_arrayrefs)
    symbol_map.update({
        "beta": beta_sym,
        "gamma": gamma_sym,
        "h": h_sym,
        "a_ij": aij_sym,
        "u": u,
        "base_state": base,
        "out": out,
    })

    # Build complete expression list
    eval_exprs = eval_equations

    # Build residual expressions
    for i in range(n):
        mv = sp.S.Zero
        for j in range(n):
            entry = M[i, j]
            if entry == 0:
                continue
            mv += entry * u[j]
        
        # Get the dx symbol for this output
        dx_sym = sp.Symbol(f"dx_{i}")
        residual_expr = beta_sym * mv - gamma_sym * h_sym * dx_sym
        eval_exprs.append((out[i], residual_expr))

    if cse:
        eval_exprs = cse_and_stack(eval_exprs)
    else:
        eval_exprs = topological_sort(eval_exprs)

    lines = print_cuda_multiple(eval_exprs, symbol_map=symbol_map)
    if not lines:
        return "        pass"
    return "\n".join("        " + ln for ln in lines)

def generate_residual_code(
    equations: ParsedEquations,
    index_map: IndexedBases,
    M: Optional[Union[sp.Matrix, Iterable[Iterable[sp.Expr]]]] = None,
    func_name: str = "residual_factory",
    cse: bool = True,
) -> str:
    """Emit the stage-increment residual factory for Newton--Krylov integration.

    Parameters
    ----------
    equations
        Parsed equations defining the system dynamics.
    index_map
        Symbol indexing helpers produced by the parser.
    M
        Mass matrix supplied as a SymPy matrix or nested iterable. Uses the
        identity matrix when omitted.
    func_name
        Name assigned to the emitted factory.
    cse
        Apply common subexpression elimination before emission.

    Returns
    -------
    str
        Source code for the residual factory.
    """
    if M is None:
        n = len(index_map.states.index_map)
        M_mat = sp.eye(n)
    else:
        M_mat = sp.Matrix(M)

    res_lines = _build_residual_lines(
        equations=equations,
        index_map=index_map,
        M=M_mat,
        cse=cse,
    )
    const_block = render_constant_assignments(index_map.constants.symbol_map)

    return RESIDUAL_TEMPLATE.format(
            func_name=func_name,
            const_lines=const_block,
            res_lines=res_lines,
    )

def generate_stage_residual_code(
    equations: ParsedEquations,
    index_map: IndexedBases,
    M: Optional[Union[sp.Matrix, Iterable[Iterable[sp.Expr]]]] = None,
    func_name: str = "stage_residual",
    cse: bool = True,
) -> str:
    """Generate the stage residual factory.

    Parameters
    ----------
    equations
        Parsed equations defining ``dx/dt``.
    index_map
        Symbol indexing helpers produced by the parser.
    M
        Mass matrix supplied as a SymPy matrix or nested iterable. Uses the
        identity matrix when omitted.
    func_name
        Name assigned to the emitted factory.
    cse
        Apply common subexpression elimination before emission.

    Returns
    -------
    str
        Source code for the residual factory.
    """
    return generate_residual_code(
        equations=equations,
        index_map=index_map,
        M=M,
        func_name=func_name,
        cse=cse,
    )<|MERGE_RESOLUTION|>--- conflicted
+++ resolved
@@ -45,14 +45,9 @@
     "               precision[:]),\n"
     "              device=True,\n"
     "              inline=True)\n"
-<<<<<<< HEAD
-    "    def operator_apply(state, parameters, drivers, cached_aux, h, v, "
-    "out):\n"
-=======
     "    def operator_apply(\n"
     "        state, parameters, drivers, cached_aux, t, h, a_ij, v, out\n"
     "    ):\n"
->>>>>>> 472f960a
     "{body}\n"
     "    return operator_apply\n"
 )
@@ -834,18 +829,9 @@
     '    """Auto-generated residual function for Newton-Krylov ODE '
     'integration.\n'
     "    \n"
-<<<<<<< HEAD
-    "    Computes residual = beta * M @ v - gamma * h * (J @ eval_point)\n"
-    "    where eval_point depends on the residual mode:\n"
-    "    - Stage mode: eval_point = base_state + a_ij * u, residual uses M @ "
-    "u\n"
-    "    - End-state mode: eval_point = u, residual uses M @ (u - "
-    "base_state)\n"
-=======
     "    Computes the stage-increment residual\n"
     "    beta * M @ u - gamma * h * f(base_state + a_ij * u)\n"
     "    where ``u`` is the increment solved for by Newton's method.\n"
->>>>>>> 472f960a
     "    \n"
     "    Uses dx_ numbered symbols for derivatives and aux_ symbols for "
     "observables,\n"
