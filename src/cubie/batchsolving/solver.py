--- conflicted
+++ resolved
@@ -39,8 +39,8 @@
 
 # Register module-level events
 _default_timelogger.register_event(
-    "solve_ivp", 
-    "runtime", 
+    "solve_ivp",
+    "runtime",
     "Wall-clock time for solve_ivp()"
 )
 _default_timelogger.register_event(
@@ -119,10 +119,10 @@
         time_logging_level=time_logging_level,
         **kwargs,
     )
-    
+
     # Start wall-clock timing
     _default_timelogger.start_event("solve_ivp")
-    
+
     results = solver.solve(
         y0,
         parameters,
@@ -134,10 +134,10 @@
         nan_error_trajectories=nan_error_trajectories,
         **kwargs,
     )
-    
+
     # Stop wall-clock timing (summary printed by Solver.solve)
     _default_timelogger.stop_event("solve_ivp")
-    
+
     return results
 
 
@@ -513,7 +513,7 @@
         """
         if kwargs:
             self.update(kwargs, silent=True)
-        
+
         # Start wall-clock timing for solve
         _default_timelogger.start_event("solver_solve")
 
@@ -556,62 +556,17 @@
             chunk_axis=chunk_axis,
         )
         self.memory_manager.sync_stream(self.kernel)
-<<<<<<< HEAD
-        
+
         # Stop wall-clock timing and print runtime summary
         # (CUDA events retrieved automatically by print_summary)
         _default_timelogger.stop_event("solver_solve")
         _default_timelogger.print_summary(category='runtime')
-        
-        return SolveResult.from_solver(self, results_type=results_type)
-=======
+
         return SolveResult.from_solver(
             self,
             results_type=results_type,
             nan_error_trajectories=nan_error_trajectories
         )
-
-    def build_grid(
-        self,
-        initial_values: Union[np.ndarray, Dict[str, Union[float, np.ndarray]]],
-        parameters: Union[np.ndarray, Dict[str, Union[float, np.ndarray]]],
-        grid_type: str = "verbatim",
-    ) -> Tuple[np.ndarray, np.ndarray]:
-        """Build parameter and state grids for external use.
-
-        Parameters
-        ----------
-        initial_values
-            Initial state values as dictionaries mapping state names
-            to value sequences, or arrays in (n_states, n_runs) format.
-        parameters
-            Parameter values as dictionaries mapping parameter names
-            to value sequences, or arrays in (n_params, n_runs) format.
-        grid_type
-            Strategy for constructing the grid. ``"combinatorial"``
-            produces all combinations while ``"verbatim"`` preserves
-            column-wise pairings. Default is ``"verbatim"``.
-
-        Returns
-        -------
-        Tuple[np.ndarray, np.ndarray]
-            Tuple of (initial_values, parameters) arrays in
-            (n_vars, n_runs) format with system precision dtype.
-            These arrays can be passed directly to :meth:`solve`
-            for fast-path execution.
-
-        Examples
-        --------
-        >>> inits, params = solver.build_grid(
-        ...     {"x": [1, 2, 3]}, {"p": [0.1, 0.2]},
-        ...     grid_type="combinatorial"
-        ... )
-        >>> result = solver.solve(inits, params)  # Uses fast path
-        """
-        return self.grid_builder(
-            states=initial_values, params=parameters, kind=grid_type
-        )
->>>>>>> a2f03104
 
     def build_grid(
         self,
