--- conflicted
+++ resolved
@@ -1140,18 +1140,12 @@
 
     def enable_profiling(self) -> None:
         """Enable CUDA profiling hooks for subsequent launches."""
-<<<<<<< HEAD
         self._lineinfo = True
-=======
->>>>>>> da839c95
         self._profileCUDA = True
 
     def disable_profiling(self) -> None:
         """Disable CUDA profiling hooks for subsequent launches."""
-<<<<<<< HEAD
         self._lineinfo = False
-=======
->>>>>>> da839c95
         self._profileCUDA = False
 
     def set_stride_order(self, order: Tuple[str]) -> None:
