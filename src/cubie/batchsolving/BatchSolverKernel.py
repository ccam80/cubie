# -*- coding: utf-8 -*-
"""CUDA batch solver kernel utilities."""

from typing import TYPE_CHECKING, Any, Callable, Dict, List, Optional, Tuple, Union
from warnings import warn

import numpy as np
from numba import cuda, float64
from numba import int32

import attrs

<<<<<<< HEAD
from cubie.cuda_simsafe import is_cudasim_enabled, \
    compile_kwargs
from cubie.time_logger import CUDAEvent
=======
from cubie.cuda_simsafe import is_cudasim_enabled, compile_kwargs
>>>>>>> 54b05e09
from numpy.typing import NDArray

from cubie.memory import default_memmgr
from cubie.buffer_registry import buffer_registry
from cubie.CUDAFactory import CUDAFactory, CUDAFunctionCache
from cubie.batchsolving.arrays.BatchInputArrays import InputArrays
from cubie.batchsolving.arrays.BatchOutputArrays import (
    OutputArrays, )
from cubie.batchsolving.BatchSolverConfig import ActiveOutputs
from cubie.batchsolving.BatchSolverConfig import BatchSolverConfig
from cubie.odesystems.baseODE import BaseODE
from cubie.outputhandling.output_sizes import (
    BatchOutputSizes,
    SingleRunOutputSizes,
)
from cubie.outputhandling.output_config import OutputCompileFlags
from cubie.integrators.SingleIntegratorRun import SingleIntegratorRun
from cubie._utils import PrecisionDType, unpack_dict_values

if TYPE_CHECKING:
    from cubie.memory import MemoryManager

DEFAULT_MEMORY_SETTINGS = {
    "memory_manager": default_memmgr,
    "stream_group": "solver",
    "mem_proportion": None,
}


@attrs.define(frozen=True)
class ChunkParams:
    """Chunked execution parameters calculated for a batch run.

    Attributes
    ----------
    duration
        Duration assigned to each chunk.
    warmup
        Warmup duration applied to the current chunk.
    t0
        Start time of the chunk.
    size
        Number of indices processed per chunk.
    runs
        Number of runs scheduled within a chunk.
    """

    duration: float
    warmup: float
    t0: float
    size: int
    runs: int

@attrs.define()
class BatchSolverCache(CUDAFunctionCache):
    solver_kernel: Union[int, Callable] = attrs.field(default=-1)

class BatchSolverKernel(CUDAFactory):
    """Factory for CUDA kernel which coordinates a batch integration.

    Parameters
    ----------
    system
        ODE system describing the problem to integrate.
    loop_settings
        Mapping of loop configuration forwarded to
        :class:`cubie.integrators.SingleIntegratorRun`. Recognised keys include
        ``"dt_save"`` and ``"dt_summarise"``.
    driver_function
        Optional evaluation function for an interpolated forcing term.
    profileCUDA
        Flag enabling CUDA profiling hooks.
    step_control_settings
        Mapping of overrides forwarded to
        :class:`cubie.integrators.SingleIntegratorRun` for controller
        configuration.
    algorithm_settings
        Mapping of overrides forwarded to
        :class:`cubie.integrators.SingleIntegratorRun` for algorithm
        configuration.
    output_settings
        Mapping of output configuration forwarded to the integrator. See
        :class:`cubie.outputhandling.OutputFunctions` for recognised keys.
    memory_settings
        Mapping of memory configuration forwarded to the memory manager,
        typically via :mod:`cubie.memory`.

    Notes
    -----
    The kernel delegates integration logic to :class:`SingleIntegratorRun`
    instances and expects upstream APIs to perform batch construction. It
    executes the compiled loop function against kernel-managed memory slices
    and distributes work across GPU threads for each input batch.
    """

    def __init__(
        self,
        system: "BaseODE",
        loop_settings: Optional[Dict[str, Any]] = None,
        driver_function: Optional[Callable] = None,
        driver_del_t: Optional[Callable] = None,
        profileCUDA: bool = False,
        step_control_settings: Optional[Dict[str, Any]] = None,
        algorithm_settings: Optional[Dict[str, Any]] = None,
        output_settings: Optional[Dict[str, Any]] = None,
        memory_settings: Optional[Dict[str, Any]] = None,
    ) -> None:
        super().__init__()
        if memory_settings is None:
            memory_settings = {}
        if output_settings is None:
            output_settings = {}
        if loop_settings is None:
            loop_settings = {}

        # Store non compile-critical run parameters locally
        self._profileCUDA = profileCUDA

        precision = system.precision
        self._duration = precision(0.0)
        self._warmup = precision(0.0)
        self._t0 = precision(0.0)
        self.chunks = None
        self.chunk_axis = "run"
        self.num_runs = 1
        
        # CUDA event tracking for timing
        self._cuda_events: List = []
        self._gpu_workload_event: Optional[CUDAEvent] = None

        self._memory_manager = self._setup_memory_manager(memory_settings)

        # Build the single integrator to derive compile-critical metadata
        self.single_integrator = SingleIntegratorRun(
            system,
            loop_settings=loop_settings,
            driver_function=driver_function,
            driver_del_t=driver_del_t,
            step_control_settings=step_control_settings,
            algorithm_settings=algorithm_settings,
            output_settings=output_settings,
        )

        initial_config = BatchSolverConfig(
            precision=precision,
            loop_fn=None,
            local_memory_elements=(
                self.single_integrator.local_memory_elements
            ),
            shared_memory_elements=(
                self.single_integrator.shared_memory_elements
            ),
            compile_flags=self.single_integrator.output_compile_flags,
        )
        self.setup_compile_settings(initial_config)

        self.input_arrays = InputArrays.from_solver(self)
        self.output_arrays = OutputArrays.from_solver(self)

        self.output_arrays.update(self)
        self.update_compile_settings(
            {
                "local_memory_elements": (
                    self.single_integrator.local_memory_elements
                ),
                "shared_memory_elements": (
                    self.single_integrator.shared_memory_elements
                ),
                "precision": self.single_integrator.precision,
            }
        )

    def _setup_memory_manager(
        self, settings: Dict[str, Any]
    ) -> "MemoryManager":
        """Register the kernel with a memory manager instance.

        Parameters
        ----------
        settings
            Mapping of memory configuration options recognised by the memory
            manager.

        Returns
        -------
        MemoryManager
            Memory manager configured for solver allocations.
        """

        merged_settings = DEFAULT_MEMORY_SETTINGS.copy()
        merged_settings.update(settings)
        memory_manager = merged_settings["memory_manager"]
        stream_group = merged_settings["stream_group"]
        mem_proportion = merged_settings["mem_proportion"]
        memory_manager.register(
            self,
            stream_group=stream_group,
            proportion=mem_proportion,
            allocation_ready_hook=self._on_allocation,
        )
        return memory_manager
    
    def _setup_cuda_events(self, chunks: int) -> None:
        """Create CUDA events for timing instrumentation.
        
        Parameters
        ----------
        chunks : int
            Number of chunks to process
        
        Notes
        -----
        Creates one GPU workload event and 3 events per chunk
        (h2d_transfer, kernel, d2h_transfer).
        Events are created regardless of verbosity - they become no-ops
        internally when verbosity is None.
        """
        # Create overall GPU workload event
        self._gpu_workload_event = CUDAEvent("gpu_workload")
        
        # Create per-chunk events (3 events per chunk: h2d, kernel, d2h)
        self._cuda_events = []
        for i in range(chunks):
            h2d_event = CUDAEvent(f"h2d_transfer_chunk_{i}")
            kernel_event = CUDAEvent(f"kernel_chunk_{i}")
            d2h_event = CUDAEvent(f"d2h_transfer_chunk_{i}")
            self._cuda_events.extend([h2d_event, kernel_event, d2h_event])
    
    def _get_chunk_events(self, chunk_idx: int) -> Tuple:
        """Get the three CUDA events for a specific chunk.
        
        Parameters
        ----------
        chunk_idx : int
            Chunk index (0-based)
        
        Returns
        -------
        tuple
            (h2d_event, kernel_event, d2h_event) for the chunk
        """
        base_idx = chunk_idx * 3
        return (
            self._cuda_events[base_idx],
            self._cuda_events[base_idx + 1],
            self._cuda_events[base_idx + 2]
        )

    def run(
        self,
        inits: NDArray[np.floating],
        params: NDArray[np.floating],
        driver_coefficients: Optional[NDArray[np.floating]],
        duration: float,
        blocksize: int = 256,
        stream: Optional[Any] = None,
        warmup: float = 0.0,
        t0: float = 0.0,
        chunk_axis: str = "run",
    ) -> None:
        """Execute the solver kernel for batch integration.

        Parameters
        ----------
        inits
            Initial conditions with shape ``(n_runs, n_states)``.
        params
            Parameter table with shape ``(n_runs, n_params)``.
        driver_coefficients
            Optional Horner-ordered driver interpolation coefficients with
            shape ``(num_segments, num_drivers, order + 1)``.
        duration
            Duration of the simulation window.
        blocksize
            CUDA block size for kernel execution.
        stream
            CUDA stream assigned to the batch launch.
        warmup
            Warmup time before the main simulation.
        t0
            Initial integration time.
        chunk_axis
            Axis used to partition the workload, either ``"run"`` or
            ``"time"``.

        Returns
        -------
        None
            This method performs the integration for its side effects.

        Notes
        -----
        The kernel prepares array views, queues allocations, and executes the
        device loop on each chunked workload. Shared-memory demand may reduce
        the block size automatically, emitting a warning when the limit drops
        below a warp.
        """
        if stream is None:
            stream = self.stream

        # Time parameters always use float64 for accumulation accuracy
        duration = np.float64(duration)
        warmup = np.float64(warmup)
        t0 = np.float64(t0)

        self._duration = duration
        self._warmup = warmup
        self._t0 = t0

        # inits is in (variable, run) format - run count is in shape[1]
        numruns = inits.shape[1]
        self.num_runs = numruns  # Don't delete - generates batchoutputsizes

        # Refresh compile-critical settings before array updates
        self.update_compile_settings(
            {
                "loop_fn": self.single_integrator.compiled_loop_function,
                "precision": self.single_integrator.precision,
                "local_memory_elements": (
                    self.single_integrator.local_memory_elements
                ),
                "shared_memory_elements": (
                    self.single_integrator.shared_memory_elements
                ),
            }
        )

        # Queue allocations
        self.input_arrays.update(self, inits, params, driver_coefficients)
        self.output_arrays.update(self)

        # Process allocations into chunks
        self.memory_manager.allocate_queue(self, chunk_axis=chunk_axis)

        # ------------ from here on dimensions are "chunked" -----------------
        chunk_params = self.chunk_run(
            chunk_axis,
            duration,
            warmup,
            t0,
            numruns,
            self.chunks,
        )
        chunk_warmup = chunk_params.warmup
        chunk_t0 = chunk_params.t0

        # Use the chunk-local run count for run-chunking, and the full run
        # count for time-chunking.
        if chunk_axis == "run":
            kernel_runs = int(chunk_params.runs)
        else:
            kernel_runs = int(numruns)

        pad = 4 if self.shared_memory_needs_padding else 0
        padded_bytes = self.shared_memory_bytes + pad
        dynamic_sharedmem = int(
            padded_bytes * min(kernel_runs, blocksize)
        )

        blocksize, dynamic_sharedmem = self.limit_blocksize(
            blocksize,
            dynamic_sharedmem,
            padded_bytes,
            kernel_runs,
        )

        # We need a nonzero number to tell the compiler we're using dynamic
        # memory. If zero, then the cuda.shared.array(0) call fails as we
        # can't declare a size-0 static shared memory array.
        dynamic_sharedmem = max(4, dynamic_sharedmem)
        threads_per_loop = self.single_integrator.threads_per_loop
        runsperblock = int(blocksize / self.single_integrator.threads_per_loop)
        BLOCKSPERGRID = int(max(1, np.ceil(kernel_runs / blocksize)))

        if self.profileCUDA:  # pragma: no cover
            cuda.profile_start()
        
        # Setup CUDA events for timing (no-op when verbosity is None)
        self._setup_cuda_events(self.chunks)
        
        # Record start of overall GPU workload
        self._gpu_workload_event.record_start(stream)

        for i in range(self.chunks):
            indices = slice(i * chunk_params.size, (i + 1) * chunk_params.size)
            
            # Get events for this chunk
            h2d_event, kernel_event, d2h_event = self._get_chunk_events(i)
            
            # h2d transfer timing
            h2d_event.record_start(stream)
            self.input_arrays.initialise(indices)
            self.output_arrays.initialise(indices)
            h2d_event.record_end(stream)

            # Don't use warmup in runs starting after t=t0
            if (chunk_axis == "time") and (i != 0):
                chunk_warmup = np.float64(0.0)
                chunk_t0 = t0 + np.float64(i) * chunk_params.duration
            
            # Kernel execution timing
            kernel_event.record_start(stream)
            self.kernel[
                BLOCKSPERGRID,
                (threads_per_loop, runsperblock),
                stream,
                dynamic_sharedmem,
            ](
                self.input_arrays.device_initial_values,
                self.input_arrays.device_parameters,
                self.input_arrays.device_driver_coefficients,
                self.output_arrays.device_state,
                self.output_arrays.device_observables,
                self.output_arrays.device_state_summaries,
                self.output_arrays.device_observable_summaries,
                self.output_arrays.device_iteration_counters,
                self.output_arrays.device_status_codes,
                chunk_params.duration,
                chunk_warmup,
                chunk_t0,
                kernel_runs,
            )
            kernel_event.record_end(stream)
            
            # We don't want to sync between chunks, we should queue runs and
            # transfers in the stream and sync before final result fetch.
            # self.memory_manager.sync_stream(self)
            
            # d2h transfer timing
            d2h_event.record_start(stream)
            self.input_arrays.finalise(indices)
            self.output_arrays.finalise(indices)
            d2h_event.record_end(stream)
        
        # Finalize GPU workload timing
        self._gpu_workload_event.record_end(stream)

        if self.profileCUDA:  # pragma: no cover
            cuda.profile_stop()

    def limit_blocksize(
        self,
        blocksize: int,
        dynamic_sharedmem: int,
        bytes_per_run: int,
        numruns: int,
    ) -> tuple[int, int]:
        """Reduce block size until dynamic shared memory fits within limits.

        Parameters
        ----------
        blocksize
            Requested CUDA block size.
        dynamic_sharedmem
            Shared-memory footprint per block at the current block size.
        bytes_per_run
            Shared-memory requirement per run.
        numruns
            Total number of runs queued for the launch.

        Returns
        -------
        tuple[int, int]
            Adjusted block size and shared-memory footprint per block.

        Notes
        -----
        The shared-memory ceiling uses 32 kiB so three blocks can reside per SM
        on CC7* hardware. Larger requests reduce per-thread L1 availability.
        """
        while dynamic_sharedmem >= 32768:
            if blocksize < 32:
                warn(
                    "Block size has been reduced to less than 32 threads, "
                    "which means your code will suffer a "
                    "performance hit. This is due to your problem requiring "
                    "too much shared memory - try changing "
                    "some parameters to constants, or trying a different "
                    "solving algorithm."
                )
            blocksize = int(blocksize // 2)
            dynamic_sharedmem = int(
                bytes_per_run * min(numruns, blocksize)
            )
        return blocksize, dynamic_sharedmem

    def chunk_run(
        self,
        chunk_axis: str,
        duration: float,
        warmup: float,
        t0: float,
        numruns: int,
        chunks: int,
    ) -> ChunkParams:
        """Split the workload into chunks along the selected axis.

        Parameters
        ----------
        chunk_axis
            Axis along which to partition the workload, either ``"run"`` or
            ``"time"``.
        duration
            Duration of the simulation window.
        warmup
            Warmup time before the main simulation.
        t0
            Initial integration time.
        numruns
            Total number of runs in the batch.
        chunks
            Number of partitions requested by the memory manager.

        Returns
        -------
        ChunkParams
            Chunked execution parameters describing the per-chunk workload.
        """
        chunkruns = numruns
        chunk_warmup = warmup
        chunk_duration = duration
        chunk_t0 = t0
        if chunk_axis == "run":
            chunkruns = int(np.ceil(numruns / chunks))
            chunksize = chunkruns
        elif chunk_axis == "time":
            chunk_duration = duration / chunks
            chunksize = int(np.ceil(self.output_length / chunks))
            chunkruns = numruns

        return ChunkParams(
            duration=chunk_duration,
            warmup=chunk_warmup,
            t0=chunk_t0,
            size=chunksize,
            runs=chunkruns,
        )

    def build_kernel(self) -> None:
        """Build and compile the CUDA integration kernel."""
        config = self.compile_settings
        simsafe_precision = config.simsafe_precision
        precision = config.numba_precision

        if 'lineinfo' in compile_kwargs:
            compile_kwargs['lineinfo'] = self.profileCUDA

        loopfunction = self.single_integrator.device_function

        output_flags = self.active_outputs
        save_state = output_flags.state
        save_observables = output_flags.observables
        save_state_summaries = output_flags.state_summaries
        save_observable_summaries = output_flags.observable_summaries
        needs_padding = self.shared_memory_needs_padding

        shared_elems_per_run = config.shared_memory_elements
        f32_per_element = 2 if (precision is float64) else 1
        f32_pad_perrun = 1 if needs_padding else 0
        run_stride_f32 = int(
            (f32_per_element * shared_elems_per_run + f32_pad_perrun)
        )

        # Get memory allocators from buffer registry
        alloc_shared, alloc_persistent = (
            buffer_registry.get_toplevel_allocators(self))

        # no cover: start
        @cuda.jit(
            (
                precision[:, ::1],
                precision[:, ::1],
                precision[:, :, ::1],
                precision[:, :, ::1],
                precision[:, :, ::1],
                precision[:, :, ::1],
                precision[:, :, ::1],
                int32[:, :, ::1],
                int32[::1],
                float64,
                float64,
                float64,
                int32,
            ),
            **compile_kwargs,
        )
        def integration_kernel(
            inits,
            params,
            d_coefficients,
            state_output,
            observables_output,
            state_summaries_output,
            observables_summaries_output,
            iteration_counters_output,
            status_codes_output,
            duration,
            warmup,
            t0,
            n_runs,
        ):
            """Execute the compiled single-run loop for each batch chunk.

            Parameters
            ----------
            inits
                Device array containing initial values for each run.
            params
                Device array containing parameter values for each run.
            d_coefficients
                Device array of driver interpolation coefficients.
            state_output
                Device array where state trajectories are written.
            observables_output
                Device array where observable trajectories are written.
            state_summaries_output
                Device array containing state summary reductions.
            observables_summaries_output
                Device array containing observable summary reductions.
            iteration_counters_output
                Device array storing iteration counter values at each save point.
            status_codes_output
                Device array storing per-run solver status codes.
            duration
                Duration assigned to the current chunk integration.
            warmup
                Warmup duration applied before the chunk starts.
            t0
                Start time of the chunk integration window.
            n_runs
                Number of runs scheduled for the kernel launch.

            Returns
            -------
            None
                The device kernel performs integration for its side effects.
            """
            tx = int32(cuda.threadIdx.x)
            ty = int32(cuda.threadIdx.y)
            block_index = int32(cuda.blockIdx.x)
            runs_per_block = int32(cuda.blockDim.y)
            run_index = int32(runs_per_block * block_index + ty)
            if run_index >= n_runs:
                return None
            shared_memory = alloc_shared()
            persistent_local = alloc_persistent()
            c_coefficients = cuda.const.array_like(d_coefficients)
            run_idx_low = int32(ty * run_stride_f32)
            run_idx_high = int32(
                run_idx_low + f32_per_element * shared_elems_per_run
            )
            rx_shared_memory = shared_memory[run_idx_low:run_idx_high].view(
                simsafe_precision
            )
            rx_inits = inits[:, run_index]
            rx_params = params[:, run_index]
            rx_state = state_output[:, :, run_index * save_state]
            rx_observables = observables_output[
                :, :, run_index * save_observables
            ]
            rx_state_summaries = state_summaries_output[
                :, :, run_index * save_state_summaries
            ]
            rx_observables_summaries = observables_summaries_output[
                :, :, run_index * save_observable_summaries
            ]
            rx_iteration_counters = iteration_counters_output[
                :, :, run_index
            ]
            status = loopfunction(
                rx_inits,
                rx_params,
                c_coefficients,
                rx_shared_memory,
                persistent_local,
                rx_state,
                rx_observables,
                rx_state_summaries,
                rx_observables_summaries,
                rx_iteration_counters,
                duration,
                warmup,
                t0,
            )
            if tx == 0:
                status_codes_output[run_index] = status
            return None
        # no cover: end
        
        # Attach critical shapes for dummy execution
        # Parameters in order: inits, params, d_coefficients, state_output,
        # observables_output, state_summaries_output, observables_summaries_output,
        # iteration_counters_output, status_codes_output, duration, warmup, t0, n_runs
        system_sizes = self.system_sizes
        n_states = int(system_sizes.states)
        n_parameters = int(system_sizes.parameters)
        n_observables = int(system_sizes.observables)
        integration_kernel.critical_shapes = (
            (n_states, 1),  # inits - [n_states, n_runs]
            (n_parameters, 1),  # params - [n_parameters, n_runs]
            (100, n_states, 6),  # d_coefficients - (time, variable, run)
            (100, n_states, 1),  # state_output - (time, variable, run)
            (100, n_observables, 1),  # observables_output
            (100, n_observables, 1),  # state_summaries_output
            (100, n_observables, 1),  # observables_summaries_output
            (100, 4, 1),  # iteration_counters_output - (time, 4, run)
            (1,),  # status_codes_output
            None,  # duration - scalar
            None,  # warmup - scalar
            None,  # t0 - scalar
            None,  # n_runs - scalar
        )
        
        # Attach critical values for scalar parameters to avoid infinite loops
        # in adaptive step controllers during dummy compilation
        integration_kernel.critical_values = (
            None,  # inits - array
            None,  # params - array
            None,  # d_coefficients - array
            None,  # state_output - array
            None,  # observables_output - array
            None,  # state_summaries_output - array
            None,  # observables_summaries_output - array
            None,  # iteration_counters_output - array
            None,  # status_codes_output - array
            0.001,  # duration - small value to avoid long loops
            0.0,  # warmup - zero for dummy runs
            0.0,  # t0 - zero start time
            1,  # n_runs - single run
        )
        
        return integration_kernel

    def update(
        self,
        updates_dict: Optional[Dict[str, Any]] = None,
        silent: bool = False,
        **kwargs: Any,
    ) -> set[str]:
        """Update solver configuration parameters.

        Parameters
        ----------
        updates_dict
            Mapping of parameter updates forwarded to the single integrator and
            compile settings.
        silent
            Flag suppressing errors when unrecognised parameters remain.
        **kwargs
            Additional parameter overrides merged into ``updates_dict``.

        Returns
        -------
        set[str]
            Names of parameters successfully applied.

        Raises
        ------
        KeyError
            Raised when unknown parameters persist and ``silent`` is ``False``.

        Notes
        -----
        The method applies updates to the single integrator before refreshing
        compile-critical settings so the kernel rebuild picks up new metadata.
        """
        if updates_dict is None:
            updates_dict = {}
        updates_dict = updates_dict.copy()
        if kwargs:
            updates_dict.update(kwargs)
        if updates_dict == {}:
            return set()

        # Flatten nested dict values so that grouped settings can be passed
        # naturally. For example, step_controller_settings={'dt_min': 0.01}
        # becomes dt_min=0.01, allowing sub-components to recognize and
        # apply parameters correctly.
        updates_dict, unpacked_keys = unpack_dict_values(updates_dict)

        all_unrecognized = set(updates_dict.keys())
        all_unrecognized -= self.single_integrator.update(
                updates_dict, silent=True
        )

        updates_dict.update({
            "loop_fn": self.single_integrator.device_function,
            "local_memory_elements": (
                self.single_integrator.local_memory_elements
            ),
            "shared_memory_elements": (
                self.single_integrator.shared_memory_elements
            ),
            "compile_flags": self.single_integrator.output_compile_flags,
        })

        all_unrecognized -= self.update_compile_settings(
                updates_dict, silent=True
        )

        recognised = set(updates_dict.keys()) - all_unrecognized

        if all_unrecognized:
            if not silent:
                raise KeyError(f"Unrecognized parameters: {all_unrecognized}")

        # Include unpacked dict keys in recognized set
        return recognised | unpacked_keys

    @property
    def precision(self) -> PrecisionDType:
        """Precision dtype used in computations."""

        return self.compile_settings.precision

    @property
    def local_memory_elements(self) -> int:
        """Number of precision elements required in local memory per run."""

        return self.compile_settings.local_memory_elements

    @property
    def shared_memory_elements(self) -> int:
        """Number of precision elements required in shared memory per run."""

        return self.compile_settings.shared_memory_elements

    @property
    def compile_flags(self) -> OutputCompileFlags:
        """Boolean compile-time controls for which output features are enabled."""

        return self.compile_settings.compile_flags

    @property
    def active_outputs(self) -> ActiveOutputs:
        """Active output array flags derived from compile_flags."""

        return self.compile_settings.active_outputs

    @property
    def shared_memory_needs_padding(self) -> bool:
        """Indicate whether shared-memory padding is required.

        Returns
        -------
        bool
            ``True`` when a four-byte skew reduces bank conflicts for single
            precision.

        Notes
        -----
        Shared memory load instructions for ``float64`` require eight-byte
        alignment. Padding in that scenario would misalign alternate runs and
        trigger misaligned-access faults, so padding only applies to single
        precision workloads where the skew preserves alignment.
        """
        if self.precision == np.float64:
            return False
        elif self.shared_memory_elements == 0:
            return False
        elif self.shared_memory_elements % 2 == 0:
            return True
        else:
            return False

    def _on_allocation(self, response: Any) -> None:
        """Record the number of chunks required by the memory manager."""
        self.chunks = response.chunks

    @property
    def output_heights(self) -> Any:
        """Height metadata for each host output array."""

        return self.single_integrator.output_array_heights

    @property
    def kernel(self) -> Callable:
        """Compiled integration kernel callable."""
        return self.device_function

    @property
    def device_function(self):
        return self.get_cached_output("solver_kernel")

    def build(self) -> BatchSolverCache:
        """Compile the integration kernel and return it."""
        return BatchSolverCache(solver_kernel=self.build_kernel())

    @property
    def profileCUDA(self) -> bool:
        """Indicate whether CUDA profiling hooks are enabled."""

        return self._profileCUDA and not is_cudasim_enabled()

    @property
    def memory_manager(self) -> "MemoryManager":
        """Registered memory manager for this kernel."""

        return self._memory_manager

    @property
    def stream_group(self) -> str:
        """Stream group label assigned by the memory manager."""

        return self.memory_manager.get_stream_group(self)

    @property
    def stream(self) -> Any:
        """CUDA stream used for kernel launches."""

        return self.memory_manager.get_stream(self)

    @property
    def mem_proportion(self) -> Optional[float]:
        """Fraction of managed memory reserved for this kernel."""

        return self.memory_manager.proportion(self)

    @property
    def shared_memory_bytes(self) -> int:
        """Shared-memory footprint per run for the compiled kernel."""

        return self.single_integrator.shared_memory_bytes


    @property
    def threads_per_loop(self) -> int:
        """CUDA threads consumed by each run in the loop."""

        return self.single_integrator.threads_per_loop

    @property
    def duration(self) -> float:
        """Requested integration duration."""

        return np.float64(self._duration)

    @duration.setter
    def duration(self, value: float) -> None:
        self._duration = np.float64(value)

    @property
    def dt(self) -> Optional[float]:
        """Current integrator step size when available."""

        return self.single_integrator.dt or None

    @property
    def warmup(self) -> float:
        """Configured warmup duration."""

        return np.float64(self._warmup)

    @warmup.setter
    def warmup(self, value: float) -> None:
        self._warmup = np.float64(value)

    @property
    def t0(self) -> float:
        """Configured initial integration time."""

        return np.float64(self._t0)

    @t0.setter
    def t0(self, value: float) -> None:
        self._t0 = np.float64(value)

    @property
    def output_length(self) -> int:
        """Number of saved trajectory samples in the main run.
        
        Includes both initial state (at t=t0 or t=settling_time) and final
        state (at t=t_end) for complete trajectory coverage.
        """
        return (int(
                np.floor(self.precision(self.duration) /
                        self.precision(self.single_integrator.dt_save)))
                + 1)

    @property
    def summaries_length(self) -> int:
        """Number of complete summary intervals across the integration window.
        
        Summaries count only complete dt_summarise periods using floor
        division. No summary is recorded for t=0 and partial intervals at
        the tail of integration are excluded.
        """
        precision = self.precision
        return int(precision(self._duration) /precision(self.dt_summarise))

    @property
    def warmup_length(self) -> int:
        """Number of warmup save intervals completed before capturing output.
        
        Note: Warmup uses ceil(warmup/dt_save) WITHOUT the +1 because warmup
        saves are transient and discarded after settling. The final warmup
        state becomes the initial state of the main run, so there is no need
        to save both endpoints in the warmup phase.
        """

        return int(np.ceil(self._warmup / self.single_integrator.dt_save))

    @property
    def system(self) -> "BaseODE":
        """Underlying ODE system handled by the kernel."""

        return self.single_integrator.system

    @property
    def algorithm(self) -> str:
        """Identifier of the selected integration algorithm."""

        return self.single_integrator.algorithm_key

    @property
    def dt_min(self) -> float:
        """Minimum allowable step size from the controller."""

        return self.single_integrator.dt_min

    @property
    def dt_max(self) -> float:
        """Maximum allowable step size from the controller."""

        return self.single_integrator.dt_max

    @property
    def atol(self) -> float:
        """Absolute error tolerance applied during adaptive stepping."""

        return self.single_integrator.atol

    @property
    def rtol(self) -> float:
        """Relative error tolerance applied during adaptive stepping."""

        return self.single_integrator.rtol

    @property
    def dt_save(self) -> float:
        """Interval between saved samples from the loop."""

        return self.single_integrator.dt_save

    @property
    def dt_summarise(self) -> float:
        """Interval between summary reductions from the loop."""

        return self.single_integrator.dt_summarise

    @property
    def system_sizes(self) -> Any:
        """Structured size metadata for the system."""

        return self.single_integrator.system_sizes

    @property
    def output_array_heights(self) -> Any:
        """Height metadata for the batched output arrays."""

        return self.single_integrator.output_array_heights

    @property
    def ouput_array_sizes_2d(self) -> SingleRunOutputSizes:
        """Two-dimensional output sizes for individual runs."""

        return SingleRunOutputSizes.from_solver(self)

    @property
    def output_array_sizes_3d(self) -> BatchOutputSizes:
        """Three-dimensional output sizes for batched runs."""

        return BatchOutputSizes.from_solver(self)

    @property
    def summary_legend_per_variable(self) -> Any:
        """Legend entries describing each summarised variable."""

        return self.single_integrator.summary_legend_per_variable

    @property
    def summary_unit_modifications(self) -> Any:
        """Unit modifications for each summarised variable."""

        return self.single_integrator.summary_unit_modifications

    @property
    def saved_state_indices(self) -> Any:
        """Indices of saved state variables."""

        return self.single_integrator.saved_state_indices

    @property
    def saved_observable_indices(self) -> Any:
        """Indices of saved observable variables."""

        return self.single_integrator.saved_observable_indices

    @property
    def summarised_state_indices(self) -> Any:
        """Indices of summarised state variables."""

        return self.single_integrator.summarised_state_indices

    @property
    def summarised_observable_indices(self) -> Any:
        """Indices of summarised observable variables."""

        return self.single_integrator.summarised_observable_indices

    @property
    def device_state_array(self) -> Any:
        """Device buffer storing saved state trajectories."""

        return self.output_arrays.device_state

    @property
    def device_observables_array(self) -> Any:
        """Device buffer storing saved observable trajectories."""

        return self.output_arrays.device_observables

    @property
    def device_state_summaries_array(self) -> Any:
        """Device buffer storing state summary reductions."""

        return self.output_arrays.device_state_summaries

    @property
    def device_observable_summaries_array(self) -> Any:
        """Device buffer storing observable summary reductions."""

        return self.output_arrays.device_observable_summaries

    @property
    def d_statuscodes(self) -> Any:
        """Device buffer storing integration status codes."""

        return self.output_arrays.device_status_codes

    @property
    def state(self) -> Any:
        """Host view of saved state trajectories."""

        return self.output_arrays.state

    @property
    def observables(self) -> Any:
        """Host view of saved observable trajectories."""

        return self.output_arrays.observables

    @property
    def state_summaries(self) -> Any:
        """Host view of state summary reductions."""

        return self.output_arrays.state_summaries

    @property
    def status_codes(self) -> Any:
        """Host view of integration status codes."""

        return self.output_arrays.status_codes

    @property
    def observable_summaries(self) -> Any:
        """Host view of observable summary reductions."""

        return self.output_arrays.observable_summaries

    @property
    def iteration_counters(self) -> Any:
        """Host view of iteration counters at each save point."""

        return self.output_arrays.iteration_counters

    @property
    def initial_values(self) -> Any:
        """Host view of initial state values."""

        return self.input_arrays.initial_values

    @property
    def parameters(self) -> Any:
        """Host view of parameter tables."""

        return self.input_arrays.parameters

    @property
    def driver_coefficients(self) -> Optional[NDArray[np.floating]]:
        """Horner-ordered driver coefficients on the host."""

        return self.input_arrays.driver_coefficients

    @property
    def device_driver_coefficients(self) -> Optional[NDArray[np.floating]]:
        """Device-resident driver coefficients."""

        return self.input_arrays.device_driver_coefficients

    @property
    def state_stride_order(self) -> Tuple[str, ...]:
        """Stride order for state arrays on the host."""

        return self.output_arrays.host.state.stride_order

    @property
    def save_time(self) -> float:
        """Elapsed time spent saving outputs during integration."""

        return self.single_integrator.save_time

    def enable_profiling(self) -> None:
        """Enable CUDA profiling hooks for subsequent launches."""
        self._profileCUDA = True

    def disable_profiling(self) -> None:
        """Disable CUDA profiling hooks for subsequent launches."""
        self._profileCUDA = False

    def set_stride_order(self, order: Tuple[str]) -> None:
        """Set the stride order for device arrays.

        Parameters
        ----------
        order
            Tuple of labels in ["time", "run", "variable"]. The last string in
            this order is the contiguous dimension on chip.
        """
        self.memory_manager.set_global_stride_ordering(order)

    @property
    def output_types(self) -> Any:
        """Active output type identifiers configured for the run."""

        return self.single_integrator.output_types<|MERGE_RESOLUTION|>--- conflicted
+++ resolved
@@ -10,13 +10,9 @@
 
 import attrs
 
-<<<<<<< HEAD
 from cubie.cuda_simsafe import is_cudasim_enabled, \
     compile_kwargs
 from cubie.time_logger import CUDAEvent
-=======
-from cubie.cuda_simsafe import is_cudasim_enabled, compile_kwargs
->>>>>>> 54b05e09
 from numpy.typing import NDArray
 
 from cubie.memory import default_memmgr
@@ -142,7 +138,7 @@
         self.chunks = None
         self.chunk_axis = "run"
         self.num_runs = 1
-        
+
         # CUDA event tracking for timing
         self._cuda_events: List = []
         self._gpu_workload_event: Optional[CUDAEvent] = None
@@ -218,15 +214,15 @@
             allocation_ready_hook=self._on_allocation,
         )
         return memory_manager
-    
+
     def _setup_cuda_events(self, chunks: int) -> None:
         """Create CUDA events for timing instrumentation.
-        
+
         Parameters
         ----------
         chunks : int
             Number of chunks to process
-        
+
         Notes
         -----
         Creates one GPU workload event and 3 events per chunk
@@ -236,7 +232,7 @@
         """
         # Create overall GPU workload event
         self._gpu_workload_event = CUDAEvent("gpu_workload")
-        
+
         # Create per-chunk events (3 events per chunk: h2d, kernel, d2h)
         self._cuda_events = []
         for i in range(chunks):
@@ -244,15 +240,15 @@
             kernel_event = CUDAEvent(f"kernel_chunk_{i}")
             d2h_event = CUDAEvent(f"d2h_transfer_chunk_{i}")
             self._cuda_events.extend([h2d_event, kernel_event, d2h_event])
-    
+
     def _get_chunk_events(self, chunk_idx: int) -> Tuple:
         """Get the three CUDA events for a specific chunk.
-        
+
         Parameters
         ----------
         chunk_idx : int
             Chunk index (0-based)
-        
+
         Returns
         -------
         tuple
@@ -393,19 +389,19 @@
 
         if self.profileCUDA:  # pragma: no cover
             cuda.profile_start()
-        
+
         # Setup CUDA events for timing (no-op when verbosity is None)
         self._setup_cuda_events(self.chunks)
-        
+
         # Record start of overall GPU workload
         self._gpu_workload_event.record_start(stream)
 
         for i in range(self.chunks):
             indices = slice(i * chunk_params.size, (i + 1) * chunk_params.size)
-            
+
             # Get events for this chunk
             h2d_event, kernel_event, d2h_event = self._get_chunk_events(i)
-            
+
             # h2d transfer timing
             h2d_event.record_start(stream)
             self.input_arrays.initialise(indices)
@@ -416,7 +412,7 @@
             if (chunk_axis == "time") and (i != 0):
                 chunk_warmup = np.float64(0.0)
                 chunk_t0 = t0 + np.float64(i) * chunk_params.duration
-            
+
             # Kernel execution timing
             kernel_event.record_start(stream)
             self.kernel[
@@ -440,17 +436,17 @@
                 kernel_runs,
             )
             kernel_event.record_end(stream)
-            
+
             # We don't want to sync between chunks, we should queue runs and
             # transfers in the stream and sync before final result fetch.
             # self.memory_manager.sync_stream(self)
-            
+
             # d2h transfer timing
             d2h_event.record_start(stream)
             self.input_arrays.finalise(indices)
             self.output_arrays.finalise(indices)
             d2h_event.record_end(stream)
-        
+
         # Finalize GPU workload timing
         self._gpu_workload_event.record_end(stream)
 
