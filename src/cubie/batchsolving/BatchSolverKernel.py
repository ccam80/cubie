# -*- coding: utf-8 -*-
"""CUDA batch solver kernel utilities."""

from typing import TYPE_CHECKING, Any, Callable, Dict, Optional, Tuple, Union
from warnings import warn

import numpy as np
from numba import cuda, float64, float32
from numba import int32

import attrs

from cubie.cuda_simsafe import is_cudasim_enabled, \
    compile_kwargs
from numpy.typing import NDArray

from cubie.memory import default_memmgr
from cubie.CUDAFactory import CUDAFactory, CUDAFunctionCache
from cubie.batchsolving.arrays.BatchInputArrays import InputArrays
from cubie.batchsolving.arrays.BatchOutputArrays import (
    OutputArrays,
    ActiveOutputs,
)
from cubie.batchsolving.BatchSolverConfig import BatchSolverConfig
from cubie.odesystems.baseODE import BaseODE
from cubie.outputhandling.output_sizes import (
    BatchOutputSizes,
    SingleRunOutputSizes,
)
from cubie.integrators.SingleIntegratorRun import SingleIntegratorRun
from cubie._utils import PrecisionDType, unpack_dict_values

if TYPE_CHECKING:
    from cubie.memory import MemoryManager

DEFAULT_MEMORY_SETTINGS = {
    "memory_manager": default_memmgr,
    "stream_group": "solver",
    "mem_proportion": None,
}


@attrs.define(frozen=True)
class ChunkParams:
    """Chunked execution parameters calculated for a batch run.

    Attributes
    ----------
    duration
        Duration assigned to each chunk.
    warmup
        Warmup duration applied to the current chunk.
    t0
        Start time of the chunk.
    size
        Number of indices processed per chunk.
    runs
        Number of runs scheduled within a chunk.
    """

    duration: float
    warmup: float
    t0: float
    size: int
    runs: int

@attrs.define()
class BatchSolverCache(CUDAFunctionCache):
    solver_kernel: Union[int, Callable] = attrs.field(default=-1)

class BatchSolverKernel(CUDAFactory):
    """Factory for CUDA kernel which coordinates a batch integration.

    Parameters
    ----------
    system
        ODE system describing the problem to integrate.
    loop_settings
        Mapping of loop configuration forwarded to
        :class:`cubie.integrators.SingleIntegratorRun`. Recognised keys include
        ``"dt_save"`` and ``"dt_summarise"``.
    driver_function
        Optional evaluation function for an interpolated forcing term.
    profileCUDA
        Flag enabling CUDA profiling hooks.
    step_control_settings
        Mapping of overrides forwarded to
        :class:`cubie.integrators.SingleIntegratorRun` for controller
        configuration.
    algorithm_settings
        Mapping of overrides forwarded to
        :class:`cubie.integrators.SingleIntegratorRun` for algorithm
        configuration.
    output_settings
        Mapping of output configuration forwarded to the integrator. See
        :class:`cubie.outputhandling.OutputFunctions` for recognised keys.
    memory_settings
        Mapping of memory configuration forwarded to the memory manager,
        typically via :mod:`cubie.memory`.

    Notes
    -----
    The kernel delegates integration logic to :class:`SingleIntegratorRun`
    instances and expects upstream APIs to perform batch construction. It
    executes the compiled loop function against kernel-managed memory slices
    and distributes work across GPU threads for each input batch.
    """

    def __init__(
        self,
        system: "BaseODE",
        loop_settings: Optional[Dict[str, Any]] = None,
        driver_function: Optional[Callable] = None,
        driver_del_t: Optional[Callable] = None,
        profileCUDA: bool = False,
        step_control_settings: Optional[Dict[str, Any]] = None,
        algorithm_settings: Optional[Dict[str, Any]] = None,
        output_settings: Optional[Dict[str, Any]] = None,
        memory_settings: Optional[Dict[str, Any]] = None,
    ) -> None:
        super().__init__()
        if memory_settings is None:
            memory_settings = {}
        if output_settings is None:
            output_settings = {}
        if loop_settings is None:
            loop_settings = {}

        # Store non compile-critical run parameters locally
        self._profileCUDA = profileCUDA

        precision = system.precision
        self._duration = precision(0.0)
        self._warmup = precision(0.0)
        self._t0 = precision(0.0)
        self.chunks = None
        self.chunk_axis = "run"
        self.num_runs = 1

        self._memory_manager = self._setup_memory_manager(memory_settings)

        # Build the single integrator to derive compile-critical metadata
        self.single_integrator = SingleIntegratorRun(
            system,
            loop_settings=loop_settings,
            driver_function=driver_function,
            driver_del_t=driver_del_t,
            step_control_settings=step_control_settings,
            algorithm_settings=algorithm_settings,
            output_settings=output_settings,
        )

        compile_flags = self.single_integrator.output_compile_flags
        active_outputs = ActiveOutputs.from_compile_flags(compile_flags)

        initial_config = BatchSolverConfig(
            precision=precision,
            loop_fn=None,
            local_memory_elements=(
                self.single_integrator.local_memory_elements
            ),
            shared_memory_elements=(
                self.single_integrator.shared_memory_elements
            ),
<<<<<<< HEAD
            ActiveOutputs=active_outputs,
=======
>>>>>>> 8760f036
        )
        self.setup_compile_settings(initial_config)

        self.input_arrays = InputArrays.from_solver(self)
        self.output_arrays = OutputArrays.from_solver(self)

        self.output_arrays.update(self)
        self.update_compile_settings(
            {
                "local_memory_elements": (
                    self.single_integrator.local_memory_elements
                ),
                "shared_memory_elements": (
                    self.single_integrator.shared_memory_elements
                ),
                "precision": self.single_integrator.precision,
            }
        )

    def _setup_memory_manager(
        self, settings: Dict[str, Any]
    ) -> "MemoryManager":
        """Register the kernel with a memory manager instance.

        Parameters
        ----------
        settings
            Mapping of memory configuration options recognised by the memory
            manager.

        Returns
        -------
        MemoryManager
            Memory manager configured for solver allocations.
        """

        merged_settings = DEFAULT_MEMORY_SETTINGS.copy()
        merged_settings.update(settings)
        memory_manager = merged_settings["memory_manager"]
        stream_group = merged_settings["stream_group"]
        mem_proportion = merged_settings["mem_proportion"]
        memory_manager.register(
            self,
            stream_group=stream_group,
            proportion=mem_proportion,
            allocation_ready_hook=self._on_allocation,
        )
        return memory_manager

    def run(
        self,
        inits: NDArray[np.floating],
        params: NDArray[np.floating],
        driver_coefficients: Optional[NDArray[np.floating]],
        duration: float,
        blocksize: int = 256,
        stream: Optional[Any] = None,
        warmup: float = 0.0,
        t0: float = 0.0,
        chunk_axis: str = "run",
    ) -> None:
        """Execute the solver kernel for batch integration.

        Parameters
        ----------
        inits
            Initial conditions with shape ``(n_runs, n_states)``.
        params
            Parameter table with shape ``(n_runs, n_params)``.
        driver_coefficients
            Optional Horner-ordered driver interpolation coefficients with
            shape ``(num_segments, num_drivers, order + 1)``.
        duration
            Duration of the simulation window.
        blocksize
            CUDA block size for kernel execution.
        stream
            CUDA stream assigned to the batch launch.
        warmup
            Warmup time before the main simulation.
        t0
            Initial integration time.
        chunk_axis
            Axis used to partition the workload, either ``"run"`` or
            ``"time"``.

        Returns
        -------
        None
            This method performs the integration for its side effects.

        Notes
        -----
        The kernel prepares array views, queues allocations, and executes the
        device loop on each chunked workload. Shared-memory demand may reduce
        the block size automatically, emitting a warning when the limit drops
        below a warp.
        """
        if stream is None:
            stream = self.stream

        # Time parameters always use float64 for accumulation accuracy
        duration = np.float64(duration)
        warmup = np.float64(warmup)
        t0 = np.float64(t0)

        self._duration = duration
        self._warmup = warmup
        self._t0 = t0

        # inits is in (variable, run) format - run count is in shape[1]
        numruns = inits.shape[1]
        self.num_runs = numruns  # Don't delete - generates batchoutputsizes

        # Refresh compile-critical settings before array updates
        compile_flags = self.single_integrator.output_compile_flags
        active_outputs = ActiveOutputs.from_compile_flags(compile_flags)
        self.update_compile_settings(
            {
                "loop_fn": self.single_integrator.compiled_loop_function,
                "precision": self.single_integrator.precision,
                "local_memory_elements": (
                    self.single_integrator.local_memory_elements
                ),
                "shared_memory_elements": (
                    self.single_integrator.shared_memory_elements
                ),
                "ActiveOutputs": active_outputs,
            }
        )

        # Queue allocations
        self.input_arrays.update(self, inits, params, driver_coefficients)
        self.output_arrays.update(self)

        # Process allocations into chunks
        self.memory_manager.allocate_queue(self, chunk_axis=chunk_axis)

        # ------------ from here on dimensions are "chunked" -----------------
        chunk_params = self.chunk_run(
            chunk_axis,
            duration,
            warmup,
            t0,
            numruns,
            self.chunks,
        )
        chunk_warmup = chunk_params.warmup
        chunk_t0 = chunk_params.t0

        pad = 4 if self.shared_memory_needs_padding else 0
        padded_bytes = self.shared_memory_bytes + pad
        dynamic_sharedmem = int(
            padded_bytes * min(chunk_params.runs, blocksize)
        )

        blocksize, dynamic_sharedmem = self.limit_blocksize(
            blocksize,
            dynamic_sharedmem,
            padded_bytes,
            numruns,
        )

        # We need a nonzero number to tell the compiler we're using dynamic
        # memory. If zero, then the cuda.shared.array(0) call fails as we
        # can't declare a size-0 static shared memory array.
        dynamic_sharedmem = max(4, dynamic_sharedmem)
        threads_per_loop = self.single_integrator.threads_per_loop
        runsperblock = int(blocksize / self.single_integrator.threads_per_loop)
        BLOCKSPERGRID = int(max(1, np.ceil(numruns / blocksize)))

        if self.profileCUDA:  # pragma: no cover
            cuda.profile_start()

        for i in range(self.chunks):
            indices = slice(i * chunk_params.size, (i + 1) * chunk_params.size)
            self.input_arrays.initialise(indices)
            self.output_arrays.initialise(indices)

            # Don't use warmup in runs starting after t=t0
            if (chunk_axis == "time") and (i != 0):
                chunk_warmup = np.float64(0.0)
                chunk_t0 = t0 + np.float64(i) * chunk_params.duration

            self.kernel[
                BLOCKSPERGRID,
                (threads_per_loop, runsperblock),
                stream,
                dynamic_sharedmem,
            ](
                self.input_arrays.device_initial_values,
                self.input_arrays.device_parameters,
                self.input_arrays.device_driver_coefficients,
                self.output_arrays.device_state,
                self.output_arrays.device_observables,
                self.output_arrays.device_state_summaries,
                self.output_arrays.device_observable_summaries,
                self.output_arrays.device_iteration_counters,
                self.output_arrays.device_status_codes,
                chunk_params.duration,
                chunk_warmup,
                chunk_t0,
                numruns,
            )
            # We don't want to sync between chunks, we should queue runs and
            # transfers in the stream and sync before final result fetch.
            # self.memory_manager.sync_stream(self)

            self.input_arrays.finalise(indices)
            self.output_arrays.finalise(indices)

        if self.profileCUDA:  # pragma: no cover
            cuda.profile_stop()

    def limit_blocksize(
        self,
        blocksize: int,
        dynamic_sharedmem: int,
        bytes_per_run: int,
        numruns: int,
    ) -> tuple[int, int]:
        """Reduce block size until dynamic shared memory fits within limits.

        Parameters
        ----------
        blocksize
            Requested CUDA block size.
        dynamic_sharedmem
            Shared-memory footprint per block at the current block size.
        bytes_per_run
            Shared-memory requirement per run.
        numruns
            Total number of runs queued for the launch.

        Returns
        -------
        tuple[int, int]
            Adjusted block size and shared-memory footprint per block.

        Notes
        -----
        The shared-memory ceiling uses 32 kiB so three blocks can reside per SM
        on CC7* hardware. Larger requests reduce per-thread L1 availability.
        """
        while dynamic_sharedmem >= 32768:
            if blocksize < 32:
                warn(
                    "Block size has been reduced to less than 32 threads, "
                    "which means your code will suffer a "
                    "performance hit. This is due to your problem requiring "
                    "too much shared memory - try changing "
                    "some parameters to constants, or trying a different "
                    "solving algorithm."
                )
            blocksize = int(blocksize // 2)
            dynamic_sharedmem = int(
                bytes_per_run * min(numruns, blocksize)
            )
        return blocksize, dynamic_sharedmem

    def chunk_run(
        self,
        chunk_axis: str,
        duration: float,
        warmup: float,
        t0: float,
        numruns: int,
        chunks: int,
    ) -> ChunkParams:
        """Split the workload into chunks along the selected axis.

        Parameters
        ----------
        chunk_axis
            Axis along which to partition the workload, either ``"run"`` or
            ``"time"``.
        duration
            Duration of the simulation window.
        warmup
            Warmup time before the main simulation.
        t0
            Initial integration time.
        numruns
            Total number of runs in the batch.
        chunks
            Number of partitions requested by the memory manager.

        Returns
        -------
        ChunkParams
            Chunked execution parameters describing the per-chunk workload.
        """
        chunkruns = numruns
        chunk_warmup = warmup
        chunk_duration = duration
        chunk_t0 = t0
        if chunk_axis == "run":
            chunkruns = int(np.ceil(numruns / chunks))
            chunksize = chunkruns
        elif chunk_axis == "time":
            chunk_duration = duration / chunks
            chunksize = int(np.ceil(self.output_length / chunks))
        else:
            raise ValueError("chunk_axis must be either 'run' or 'time'")

        return ChunkParams(
            duration=chunk_duration,
            warmup=chunk_warmup,
            t0=chunk_t0,
            size=chunksize,
            runs=chunkruns,
        )

    def build_kernel(self) -> None:
        """Build and compile the CUDA integration kernel."""
        config = self.compile_settings
        simsafe_precision = config.simsafe_precision
        precision = config.numba_precision

        if 'lineinfo' in compile_kwargs:
            compile_kwargs['lineinfo'] = self.profileCUDA

        loopfunction = self.single_integrator.device_function

        output_flags = config.ActiveOutputs
        save_state = output_flags.state
        save_observables = output_flags.observables
        save_state_summaries = output_flags.state_summaries
        save_observable_summaries = output_flags.observable_summaries
        needs_padding = self.shared_memory_needs_padding

        local_elements_per_run = config.local_memory_elements
        shared_elems_per_run = config.shared_memory_elements
        f32_per_element = 2 if (precision is float64) else 1
        f32_pad_perrun = 1 if needs_padding else 0
        run_stride_f32 = int(
            (f32_per_element * shared_elems_per_run + f32_pad_perrun)
        )
        # no cover: start
        @cuda.jit(
            (
                precision[:, ::1],
                precision[:, ::1],
                precision[:, :, ::1],
                precision[:, :, ::1],
                precision[:, :, ::1],
                precision[:, :, ::1],
                precision[:, :, ::1],
                int32[:, :, ::1],
                int32[::1],
                float64,
                float64,
                float64,
                int32,
            ),
            **compile_kwargs,
        )
        def integration_kernel(
            inits,
            params,
            d_coefficients,
            state_output,
            observables_output,
            state_summaries_output,
            observables_summaries_output,
            iteration_counters_output,
            status_codes_output,
            duration,
            warmup,
            t0,
            n_runs,
        ):
            """Execute the compiled single-run loop for each batch chunk.

            Parameters
            ----------
            inits
                Device array containing initial values for each run.
            params
                Device array containing parameter values for each run.
            d_coefficients
                Device array of driver interpolation coefficients.
            state_output
                Device array where state trajectories are written.
            observables_output
                Device array where observable trajectories are written.
            state_summaries_output
                Device array containing state summary reductions.
            observables_summaries_output
                Device array containing observable summary reductions.
            iteration_counters_output
                Device array storing iteration counter values at each save point.
            status_codes_output
                Device array storing per-run solver status codes.
            duration
                Duration assigned to the current chunk integration.
            warmup
                Warmup duration applied before the chunk starts.
            t0
                Start time of the chunk integration window.
            n_runs
                Number of runs scheduled for the kernel launch.

            Returns
            -------
            None
                The device kernel performs integration for its side effects.
            """
            tx = int32(cuda.threadIdx.x)
            ty = int32(cuda.threadIdx.y)
            block_index = int32(cuda.blockIdx.x)
            runs_per_block = int32(cuda.blockDim.y)
            run_index = int32(runs_per_block * block_index + ty)
            if run_index >= n_runs:
                return None
            shared_memory = cuda.shared.array(0, dtype=float32)

            # Declare shared memory in 32b units to allow for skewing/padding
            local_scratch = cuda.local.array(
                local_elements_per_run, dtype=float32
            )
            c_coefficients = cuda.const.array_like(d_coefficients)
            run_idx_low = int32(ty * run_stride_f32)
            run_idx_high = int32(
                run_idx_low + f32_per_element * shared_elems_per_run
            )
            rx_shared_memory = shared_memory[run_idx_low:run_idx_high].view(
                simsafe_precision
            )
            rx_inits = inits[:, run_index]
            rx_params = params[:, run_index]
            rx_state = state_output[:, :, run_index * save_state]
            rx_observables = observables_output[
                :, :, run_index * save_observables
            ]
            rx_state_summaries = state_summaries_output[
                :, :, run_index * save_state_summaries
            ]
            rx_observables_summaries = observables_summaries_output[
                :, :, run_index * save_observable_summaries
            ]
            rx_iteration_counters = iteration_counters_output[
                :, :, run_index
            ]
            status = loopfunction(
                rx_inits,
                rx_params,
                c_coefficients,
                rx_shared_memory,
                local_scratch,
                rx_state,
                rx_observables,
                rx_state_summaries,
                rx_observables_summaries,
                rx_iteration_counters,
                duration,
                warmup,
                t0,
            )
            if tx == 0:
                status_codes_output[run_index] = status
            return None
        # no cover: end
        
        # Attach critical shapes for dummy execution
        # Parameters in order: inits, params, d_coefficients, state_output,
        # observables_output, state_summaries_output, observables_summaries_output,
        # iteration_counters_output, status_codes_output, duration, warmup, t0, n_runs
        system_sizes = self.system_sizes
        n_states = int(system_sizes.states)
        n_parameters = int(system_sizes.parameters)
        n_observables = int(system_sizes.observables)
        integration_kernel.critical_shapes = (
            (n_states, 1),  # inits - [n_states, n_runs]
            (n_parameters, 1),  # params - [n_parameters, n_runs]
            (100, n_states, 6),  # d_coefficients - (time, variable, run)
            (100, n_states, 1),  # state_output - (time, variable, run)
            (100, n_observables, 1),  # observables_output
            (100, n_observables, 1),  # state_summaries_output
            (100, n_observables, 1),  # observables_summaries_output
            (100, 4, 1),  # iteration_counters_output - (time, 4, run)
            (1,),  # status_codes_output
            None,  # duration - scalar
            None,  # warmup - scalar
            None,  # t0 - scalar
            None,  # n_runs - scalar
        )
        
        # Attach critical values for scalar parameters to avoid infinite loops
        # in adaptive step controllers during dummy compilation
        integration_kernel.critical_values = (
            None,  # inits - array
            None,  # params - array
            None,  # d_coefficients - array
            None,  # state_output - array
            None,  # observables_output - array
            None,  # state_summaries_output - array
            None,  # observables_summaries_output - array
            None,  # iteration_counters_output - array
            None,  # status_codes_output - array
            0.001,  # duration - small value to avoid long loops
            0.0,  # warmup - zero for dummy runs
            0.0,  # t0 - zero start time
            1,  # n_runs - single run
        )
        
        return integration_kernel

    def update(
        self,
        updates_dict: Optional[Dict[str, Any]] = None,
        silent: bool = False,
        **kwargs: Any,
    ) -> set[str]:
        """Update solver configuration parameters.

        Parameters
        ----------
        updates_dict
            Mapping of parameter updates forwarded to the single integrator and
            compile settings.
        silent
            Flag suppressing errors when unrecognised parameters remain.
        **kwargs
            Additional parameter overrides merged into ``updates_dict``.

        Returns
        -------
        set[str]
            Names of parameters successfully applied.

        Raises
        ------
        KeyError
            Raised when unknown parameters persist and ``silent`` is ``False``.

        Notes
        -----
        The method applies updates to the single integrator before refreshing
        compile-critical settings so the kernel rebuild picks up new metadata.
        """
        if updates_dict is None:
            updates_dict = {}
        updates_dict = updates_dict.copy()
        if kwargs:
            updates_dict.update(kwargs)
        if updates_dict == {}:
            return set()

        # Flatten nested dict values so that grouped settings can be passed
        # naturally. For example, step_controller_settings={'dt_min': 0.01}
        # becomes dt_min=0.01, allowing sub-components to recognize and
        # apply parameters correctly.
        updates_dict, unpacked_keys = unpack_dict_values(updates_dict)

        all_unrecognized = set(updates_dict.keys())
        all_unrecognized -= self.single_integrator.update(
                updates_dict, silent=True
        )
        # Derive ActiveOutputs from updated compile flags
        compile_flags = self.single_integrator.output_compile_flags
        active_outputs = ActiveOutputs.from_compile_flags(compile_flags)

        updates_dict.update({
            "loop_function": self.single_integrator.device_function,
            "local_memory_elements": (
                self.single_integrator.local_memory_elements
            ),
            "shared_memory_elements": (
                self.single_integrator.shared_memory_elements
            ),
            "ActiveOutputs": active_outputs,
        })

        all_unrecognized -= self.update_compile_settings(
                updates_dict, silent=True
        )

        recognised = set(updates_dict.keys()) - all_unrecognized

        if all_unrecognized:
            if not silent:
                raise KeyError(f"Unrecognized parameters: {all_unrecognized}")

        # Include unpacked dict keys in recognized set
        return recognised | unpacked_keys

    @property
    def precision(self) -> PrecisionDType:
        """Precision dtype used in computations."""

        return self.compile_settings.precision

    @property
    def local_memory_elements(self) -> int:
        """Number of precision elements required in local memory per run."""

        return self.compile_settings.local_memory_elements

    @property
    def shared_memory_elements(self) -> int:
        """Number of precision elements required in shared memory per run."""

        return self.compile_settings.shared_memory_elements

    @property
    def ActiveOutputs(self) -> ActiveOutputs:
        """Active output array flags."""

        return self.compile_settings.ActiveOutputs

    @property
    def shared_memory_needs_padding(self) -> bool:
        """Indicate whether shared-memory padding is required.

        Returns
        -------
        bool
            ``True`` when a four-byte skew reduces bank conflicts for single
            precision.

        Notes
        -----
        Shared memory load instructions for ``float64`` require eight-byte
        alignment. Padding in that scenario would misalign alternate runs and
        trigger misaligned-access faults, so padding only applies to single
        precision workloads where the skew preserves alignment.
        """
        if self.precision == np.float64:
            return False
        elif self.shared_memory_elements == 0:
            return False
        elif self.shared_memory_elements % 2 == 0:
            return True
        else:
            return False

    def _on_allocation(self, response: Any) -> None:
        """Record the number of chunks required by the memory manager."""
        self.chunks = response.chunks

    @property
    def output_heights(self) -> Any:
        """Height metadata for each host output array."""

        return self.single_integrator.output_array_heights

    @property
    def kernel(self) -> Callable:
        """Compiled integration kernel callable."""
        return self.device_function

    @property
    def device_function(self):
        return self.get_cached_output("solver_kernel")

    def build(self) -> BatchSolverCache:
        """Compile the integration kernel and return it."""
        return BatchSolverCache(solver_kernel=self.build_kernel())

    @property
    def profileCUDA(self) -> bool:
        """Indicate whether CUDA profiling hooks are enabled."""

        return self._profileCUDA and not is_cudasim_enabled()

    @property
    def memory_manager(self) -> "MemoryManager":
        """Registered memory manager for this kernel."""

        return self._memory_manager

    @property
    def stream_group(self) -> str:
        """Stream group label assigned by the memory manager."""

        return self.memory_manager.get_stream_group(self)

    @property
    def stream(self) -> Any:
        """CUDA stream used for kernel launches."""

        return self.memory_manager.get_stream(self)

    @property
    def mem_proportion(self) -> Optional[float]:
        """Fraction of managed memory reserved for this kernel."""

        return self.memory_manager.proportion(self)

    @property
    def shared_memory_bytes(self) -> int:
        """Shared-memory footprint per run for the compiled kernel."""

        return self.single_integrator.shared_memory_bytes


    @property
    def threads_per_loop(self) -> int:
        """CUDA threads consumed by each run in the loop."""

        return self.single_integrator.threads_per_loop

    @property
    def duration(self) -> float:
        """Requested integration duration."""

        return np.float64(self._duration)

    @duration.setter
    def duration(self, value: float) -> None:
        self._duration = np.float64(value)

    @property
    def dt(self) -> Optional[float]:
        """Current integrator step size when available."""

        return self.single_integrator.dt or None

    @property
    def warmup(self) -> float:
        """Configured warmup duration."""

        return np.float64(self._warmup)

    @warmup.setter
    def warmup(self, value: float) -> None:
        self._warmup = np.float64(value)

    @property
    def t0(self) -> float:
        """Configured initial integration time."""

        return np.float64(self._t0)

    @t0.setter
    def t0(self, value: float) -> None:
        self._t0 = np.float64(value)

    @property
    def output_length(self) -> int:
        """Number of saved trajectory samples in the main run.
        
        Includes both initial state (at t=t0 or t=settling_time) and final
        state (at t=t_end) for complete trajectory coverage.
        """
        return (int(
                np.floor(self.precision(self.duration) /
                        self.precision(self.single_integrator.dt_save)))
                + 1)

    @property
    def summaries_length(self) -> int:
        """Number of complete summary intervals across the integration window.
        
        Summaries count only complete dt_summarise periods using floor
        division. No summary is recorded for t=0 and partial intervals at
        the tail of integration are excluded.
        """

        return int(self._duration / self.single_integrator.dt_summarise)

    @property
    def warmup_length(self) -> int:
        """Number of warmup save intervals completed before capturing output.
        
        Note: Warmup uses ceil(warmup/dt_save) WITHOUT the +1 because warmup
        saves are transient and discarded after settling. The final warmup
        state becomes the initial state of the main run, so there is no need
        to save both endpoints in the warmup phase.
        """

        return int(np.ceil(self._warmup / self.single_integrator.dt_save))

    @property
    def system(self) -> "BaseODE":
        """Underlying ODE system handled by the kernel."""

        return self.single_integrator.system

    @property
    def algorithm(self) -> str:
        """Identifier of the selected integration algorithm."""

        return self.single_integrator.algorithm_key

    @property
    def dt_min(self) -> float:
        """Minimum allowable step size from the controller."""

        return self.single_integrator.dt_min

    @property
    def dt_max(self) -> float:
        """Maximum allowable step size from the controller."""

        return self.single_integrator.dt_max

    @property
    def atol(self) -> float:
        """Absolute error tolerance applied during adaptive stepping."""

        return self.single_integrator.atol

    @property
    def rtol(self) -> float:
        """Relative error tolerance applied during adaptive stepping."""

        return self.single_integrator.rtol

    @property
    def dt_save(self) -> float:
        """Interval between saved samples from the loop."""

        return self.single_integrator.dt_save

    @property
    def dt_summarise(self) -> float:
        """Interval between summary reductions from the loop."""

        return self.single_integrator.dt_summarise

    @property
    def system_sizes(self) -> Any:
        """Structured size metadata for the system."""

        return self.single_integrator.system_sizes

    @property
    def output_array_heights(self) -> Any:
        """Height metadata for the batched output arrays."""

        return self.single_integrator.output_array_heights

    @property
    def ouput_array_sizes_2d(self) -> SingleRunOutputSizes:
        """Two-dimensional output sizes for individual runs."""

        return SingleRunOutputSizes.from_solver(self)

    @property
    def output_array_sizes_3d(self) -> BatchOutputSizes:
        """Three-dimensional output sizes for batched runs."""

        return BatchOutputSizes.from_solver(self)

    @property
    def summary_legend_per_variable(self) -> Any:
        """Legend entries describing each summarised variable."""

        return self.single_integrator.summary_legend_per_variable

    @property
    def summary_unit_modifications(self) -> Any:
        """Unit modifications for each summarised variable."""

        return self.single_integrator.summary_unit_modifications

    @property
    def saved_state_indices(self) -> Any:
        """Indices of saved state variables."""

        return self.single_integrator.saved_state_indices

    @property
    def saved_observable_indices(self) -> Any:
        """Indices of saved observable variables."""

        return self.single_integrator.saved_observable_indices

    @property
    def summarised_state_indices(self) -> Any:
        """Indices of summarised state variables."""

        return self.single_integrator.summarised_state_indices

    @property
    def summarised_observable_indices(self) -> Any:
        """Indices of summarised observable variables."""

        return self.single_integrator.summarised_observable_indices

    @property
    def active_output_arrays(self) -> "ActiveOutputs":
        """Active output flags after ensuring arrays are allocated."""

        self.output_arrays.allocate()
        return self.output_arrays.active_outputs

    @property
    def device_state_array(self) -> Any:
        """Device buffer storing saved state trajectories."""

        return self.output_arrays.device_state

    @property
    def device_observables_array(self) -> Any:
        """Device buffer storing saved observable trajectories."""

        return self.output_arrays.device_observables

    @property
    def device_state_summaries_array(self) -> Any:
        """Device buffer storing state summary reductions."""

        return self.output_arrays.device_state_summaries

    @property
    def device_observable_summaries_array(self) -> Any:
        """Device buffer storing observable summary reductions."""

        return self.output_arrays.device_observable_summaries

    @property
    def d_statuscodes(self) -> Any:
        """Device buffer storing integration status codes."""

        return self.output_arrays.device_status_codes

    @property
    def state(self) -> Any:
        """Host view of saved state trajectories."""

        return self.output_arrays.state

    @property
    def observables(self) -> Any:
        """Host view of saved observable trajectories."""

        return self.output_arrays.observables

    @property
    def state_summaries(self) -> Any:
        """Host view of state summary reductions."""

        return self.output_arrays.state_summaries

    @property
    def status_codes(self) -> Any:
        """Host view of integration status codes."""

        return self.output_arrays.status_codes

    @property
    def observable_summaries(self) -> Any:
        """Host view of observable summary reductions."""

        return self.output_arrays.observable_summaries

    @property
    def iteration_counters(self) -> Any:
        """Host view of iteration counters at each save point."""

        return self.output_arrays.iteration_counters

    @property
    def initial_values(self) -> Any:
        """Host view of initial state values."""

        return self.input_arrays.initial_values

    @property
    def parameters(self) -> Any:
        """Host view of parameter tables."""

        return self.input_arrays.parameters

    @property
    def driver_coefficients(self) -> Optional[NDArray[np.floating]]:
        """Horner-ordered driver coefficients on the host."""

        return self.input_arrays.driver_coefficients

    @property
    def device_driver_coefficients(self) -> Optional[NDArray[np.floating]]:
        """Device-resident driver coefficients."""

        return self.input_arrays.device_driver_coefficients

    @property
    def state_stride_order(self) -> Tuple[str, ...]:
        """Stride order for state arrays on the host."""

        return self.output_arrays.host.state.stride_order

    @property
    def save_time(self) -> float:
        """Elapsed time spent saving outputs during integration."""

        return self.single_integrator.save_time

    def enable_profiling(self) -> None:
        """Enable CUDA profiling hooks for subsequent launches."""
        self._profileCUDA = True

    def disable_profiling(self) -> None:
        """Disable CUDA profiling hooks for subsequent launches."""
        self._profileCUDA = False

    def set_stride_order(self, order: Tuple[str]) -> None:
        """Set the stride order for device arrays.

        Parameters
        ----------
        order
            Tuple of labels in ["time", "run", "variable"]. The last string in
            this order is the contiguous dimension on chip.
        """
        self.memory_manager.set_global_stride_ordering(order)

    @property
    def output_types(self) -> Any:
        """Active output type identifiers configured for the run."""

        return self.single_integrator.output_types<|MERGE_RESOLUTION|>--- conflicted
+++ resolved
@@ -162,10 +162,7 @@
             shared_memory_elements=(
                 self.single_integrator.shared_memory_elements
             ),
-<<<<<<< HEAD
             ActiveOutputs=active_outputs,
-=======
->>>>>>> 8760f036
         )
         self.setup_compile_settings(initial_config)
 
