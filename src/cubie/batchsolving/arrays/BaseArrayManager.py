"""Base utilities for managing batch arrays on host and device.

Notes
-----
Defines :class:`ArrayContainer` and :class:`BaseArrayManager`, which surface
stride metadata, register with :mod:`cubie.memory`, and orchestrate queued CUDA
allocations for batch solver workflows.
"""

from abc import ABC, abstractmethod
from typing import Dict, Iterator, List, Optional, Union
from warnings import warn

import attrs
import attrs.validators as val
import numpy as np
from numpy import float32
from numpy.typing import NDArray

<<<<<<< HEAD
from cubie._utils import getype_validator
=======
from cubie._utils import opt_gttype_validator
>>>>>>> a370fbd6
from cubie.cuda_simsafe import DeviceNDArrayBase
from cubie.memory import default_memmgr
from cubie.memory.mem_manager import ArrayRequest, ArrayResponse, MemoryManager
from cubie.outputhandling.output_sizes import ArraySizingClass


@attrs.define(slots=False)
class ManagedArray:
    """Metadata wrapper for a single managed array."""

    dtype: type = attrs.field(default=float32, validator=val.instance_of(type))
    stride_order: tuple[str, ...] = attrs.field(
        factory=tuple,
        validator=val.deep_iterable(
            member_validator=val.instance_of(str),
            iterable_validator=val.instance_of(tuple),
        ),
    )
<<<<<<< HEAD
    shape: tuple[Optional[int, ...]] = attrs.field(
        factory=tuple,
        validator=val.deep_iterable(
            member_validator=getype_validator(int, 0),
=======
    shape: tuple[Optional[int]] = attrs.field(
        factory=tuple,
        validator=val.deep_iterable(
            member_validator=opt_gttype_validator(int, 0),
>>>>>>> a370fbd6
            iterable_validator=val.instance_of(tuple),
        ),
    )
    memory_type: str = attrs.field(
        default="device",
        validator=val.in_(["device", "mapped", "pinned", "managed", "host"]),
    )
    is_chunked: bool = attrs.field(default=True, validator=val.instance_of(bool))
    _array: Optional[Union[NDArray, DeviceNDArrayBase]] = attrs.field(
        default=None,
        repr=False,
    )

    def __attrs_post_init__(self):
        shape = self.shape
        stride_order = self.stride_order
        defaultshape = shape if shape else (1,) * len(stride_order)
        self._array = np.zeros(defaultshape, dtype=self.dtype)

    @property
    def array(self) -> Optional[Union[NDArray, DeviceNDArrayBase]]:
        """Return the attached array reference."""

        return self._array

    @array.setter
    def array(
        self, value: Optional[Union[NDArray, DeviceNDArrayBase]]
    ) -> None:
        """Attach an array and update stored shape metadata."""

        self._array = value
        if value is not None:
            self.shape = tuple(value.shape)


@attrs.define(slots=False)
class ArrayContainer(ABC):
    """Store per-array metadata and references for CUDA managers."""

    def _iter_field_items(self) -> Iterator[tuple[str, ManagedArray]]:
        for name, value in self.__dict__.items():
            if isinstance(value, ManagedArray):
                yield name, value

    def iter_managed_arrays(self) -> Iterator[tuple[str, ManagedArray]]:
        """Yield ``(label, managed)`` pairs for each array."""

        return self._iter_field_items()

    def array_names(self) -> List[str]:
        """Return array labels managed by this container."""

        return [label for label, _ in self.iter_managed_arrays()]

    def get_managed_array(self, label: str) -> ManagedArray:
        """Retrieve the metadata wrapper for ``label``."""

        for managed_label, managed in self.iter_managed_arrays():
            if managed_label == label:
                return managed
        raise AttributeError(f"Managed array with label '{label}' does not exist.")

    def get_array(
        self, label: str
    ) -> Optional[Union[NDArray, DeviceNDArrayBase]]:
        """Return the stored array for ``label``."""

        return self.get_managed_array(label).array

    def set_array(
        self, label: str, array: Optional[Union[NDArray, DeviceNDArrayBase]]
    ) -> None:
        """Attach an array reference to ``label``."""

        self.get_managed_array(label).array = array

    def set_memory_type(self, memory_type: str) -> None:
        """Apply ``memory_type`` to all managed arrays."""

        for _, managed in self.iter_managed_arrays():
            managed.memory_type = memory_type


    def delete_all(self) -> None:
        """Delete all array references."""

        for _, managed in self.iter_managed_arrays():
            managed.array = None

    def attach(self, label: str, array: NDArray) -> None:
        """Attach an array to this container."""

        try:
            self.set_array(label, array)
        except AttributeError:
            warn(
                f"Device array with label '{label}' does not exist. ignoring",
                UserWarning,
            )

    def delete(self, label: str) -> None:
        """Delete reference to an array."""

        try:
            self.set_array(label, None)
        except AttributeError:
            warn(
                f"Host array with label '{label}' does not exist.", UserWarning
            )


@attrs.define
class BaseArrayManager(ABC):
    """Coordinate allocation and transfer for batch host and device arrays.

    Parameters
    ----------
    _precision
        Precision factory used to create new arrays.
    _sizes
        Size specifications for arrays managed by this instance.
    device
        Container for device-side arrays.
    host
        Container for host-side arrays.
    _chunks
        Number of chunks for memory management.
    _chunk_axis
        Axis along which to perform chunking. Must be one of "run",
        "variable", or "time".
    _stream_group
        Stream group identifier for CUDA operations.
    _memory_proportion
        Proportion of available memory to use.
    _needs_reallocation
        Array names that require device reallocation.
    _needs_overwrite
        Array names that require host overwrite.
    _memory_manager
        Memory manager instance for handling GPU memory.

    Notes
    -----
    Subclasses must implement :meth:`update`, :meth:`finalise`, and
    :meth:`initialise` to wire batching behaviour into host and device
    execution paths.
    """

    _precision: type = attrs.field(
        default=float32, validator=val.instance_of(type)
    )
    _sizes: Optional[ArraySizingClass] = attrs.field(
        default=None, validator=val.optional(val.instance_of(ArraySizingClass))
    )
    device: ArrayContainer = attrs.field(
        factory=ArrayContainer, validator=val.instance_of(ArrayContainer)
    )
    host: ArrayContainer = attrs.field(
        factory=ArrayContainer, validator=val.instance_of(ArrayContainer)
    )
    _chunks: int = attrs.field(default=0, validator=val.instance_of(int))
    _chunk_axis: str = attrs.field(
        default="run", validator=val.in_(["run", "variable", "time"])
    )
    _stream_group: str = attrs.field(
        default="default", validator=val.instance_of(str)
    )
    _memory_proportion: Optional[float] = attrs.field(
        default=None, validator=val.optional(val.instance_of(float))
    )
    _needs_reallocation: list[str] = attrs.field(factory=list, init=False)
    _needs_overwrite: list[str] = attrs.field(factory=list, init=False)
    _memory_manager: MemoryManager = attrs.field(default=default_memmgr)

    def __attrs_post_init__(self) -> None:
        """
        Initialize the array manager after attrs initialization.

        Notes
        -----
        This method registers with the memory manager and sets up
        invalidation hooks.

        Returns
        -------
        None
            Nothing is returned.
        """
        self.register_with_memory_manager()
        self._invalidate_hook()

    @abstractmethod
    def update(self, *args: object, **kwargs: object) -> None:
        """
        Update arrays from external data.

        This method should handle updating the manager's arrays based on
        provided input data and trigger reallocation/allocation as needed.

        Parameters
        ----------
        *args
            Positional arguments passed by subclasses.
        **kwargs
            Keyword arguments passed by subclasses.

        Notes
        -----
        This is an abstract method that must be implemented by subclasses
        with the desired behavior for updating arrays from external data.

        Returns
        -------
        None
            Nothing is returned.
        """

    def _on_allocation_complete(self, response: ArrayResponse) -> None:
        """
        Callback for when the allocation response is received.

        Parameters
        ----------
        response
            Response object containing allocated arrays and metadata.

        Warns
        -----
        UserWarning
            If a device array is not found in the allocation response during
            an actual allocation (not dummy compilation).

        Notes
        -----
        During dummy kernel compilation, arrays are not actually allocated,
        so an empty response is expected and no warning is issued. Warnings
        are only issued if the response contains some arrays but not the
        expected one, indicating a potential allocation mismatch.

        Returns
        -------
        None
            Nothing is returned.
        """
        # Suppress warnings if response is empty (dummy compilation)
        is_dummy_compile = len(response.arr) == 0

        for array_label in self._needs_reallocation:
            try:
                self.device.attach(array_label, response.arr[array_label])
            except KeyError:
                if not is_dummy_compile:
                    warn(
                        f"Device array {array_label} not found in allocation "
                        f"response. See "
                        f"BaseArrayManager._on_allocation_complete docstring "
                        f"for more info.",
                        UserWarning,
                    )
        self._chunks = response.chunks
        self._chunk_axis = response.chunk_axis
        self._needs_reallocation.clear()

    def register_with_memory_manager(self) -> None:
        """
        Register this instance with the MemoryManager.

        Notes
        -----
        This method sets up the necessary hooks and callbacks for memory
        management integration.

        Returns
        -------
        None
            Nothing is returned.
        """
        self._memory_manager.register(
            self,
            proportion=self._memory_proportion,
            invalidate_cache_hook=self._invalidate_hook,
            allocation_ready_hook=self._on_allocation_complete,
            stream_group=self._stream_group,
        )

    def request_allocation(
        self,
        request: dict[str, ArrayRequest],
        force_type: Optional[str] = None,
    ) -> None:
        """
        Send a request for allocation of device arrays.

        Parameters
        ----------
        request
            Dictionary mapping array names to allocation requests.
        force_type
            Force request type to "single" or "group". If ``None``, the type
            is determined automatically based on stream group membership.

        Notes
        -----
        If the object is the only instance in its stream group, or is on
        the default group, then the request will be sent as a "single"
        request and be allocated immediately. If the object shares a stream
        group, then the response will be queued, and the allocation will be
        grouped with other requests in the same group, until one of the
        instances calls "process_queue" to process the queue. This behaviour
        can be overridden by setting force_type to "single" or "group".

        Returns
        -------
        None
            Nothing is returned.
        """
        request_type = force_type
        if request_type is None:
            if self._memory_manager.is_grouped(self):
                request_type = "group"
            else:
                request_type = "single"
        if request_type == "single":
            self._memory_manager.single_request(self, request)
        else:
            self._memory_manager.queue_request(self, request)

    def _invalidate_hook(self) -> None:
        """
        Drop all references and assign all arrays for reallocation.

        Notes
        -----
        This method is called when the memory cache needs to be invalidated.
        It clears all device array references and marks them for reallocation.

        Returns
        -------
        None
            Nothing is returned.
        """
        self._needs_reallocation.clear()
        self._needs_overwrite.clear()
        self.device.delete_all()
        self._needs_reallocation.extend(self.device.array_names())

    def _arrays_equal(
        self,
            arr1: Optional[NDArray],
            arr2: Optional[NDArray],
            check_type: bool = True,
            shape_only: bool = False,
    ) -> bool:
        """
        Check if two arrays are equal in shape and optionally content.

        Parameters
        ----------
        arr1
            First array or ``None``.
        arr2
            Second array or ``None``.
        check_type
            Check dtype equality. Defaults to ``True``.
        shape_only
            Skip element comparison; only check shape and optionally dtype.
            Faster for output arrays that will be overwritten. Defaults to
            ``False``.

        Returns
        -------
        bool
            ``True`` if arrays are equal, ``False`` otherwise.
        """
        if arr1 is None or arr2 is None:
            return arr1 is arr2
        if arr1.shape != arr2.shape:
            return False
        if check_type:
            if arr1.dtype is not arr2.dtype:
                return False
        if shape_only:
            return True
        return np.array_equal(arr1, arr2)

    def update_sizes(self, sizes: ArraySizingClass) -> None:
        """
        Update the expected sizes for arrays in this manager.

        Parameters
        ----------
        sizes
            Array sizing configuration with new dimensions.

        Raises
        ------
        TypeError
            If the new sizes object is not the same size as the existing one.

        Returns
        -------
        None
            Nothing is returned.
        """
        if not isinstance(sizes, type(self._sizes)):
            raise TypeError(
                "Expected the new sizes object to be the "
                f"same size as the previous one "
                f"({type(self._sizes)}), got {type(sizes)}"
            )
        self._sizes = sizes

    def check_type(self, arrays: Dict[str, NDArray]) -> Dict[str, bool]:
        """
        Check if the dtype of arrays matches their stored dtype.

        Parameters
        ----------
        arrays
            Dictionary mapping array names to arrays.

        Returns
        -------
        Dict[str, bool]
            Dictionary indicating whether each array matches the expected
            precision.
        """
        matches = {}
        for array_name, array in arrays.items():
            host_dtype = self.host.get_managed_array(array_name).dtype
            if array is not None and array.dtype != host_dtype:
                matches[array_name] = False
            else:
                matches[array_name] = True
        return matches

    def check_sizes(
        self, new_arrays: Dict[str, NDArray], location: str = "host"
    ) -> Dict[str, bool]:
        """
        Check whether arrays match configured sizes and stride order.

        Parameters
        ----------
        new_arrays
            Dictionary mapping array names to arrays.
        location
            ``"host"`` or ``"device"`` indicating which container to inspect.

        Returns
        -------
        Dict[str, bool]
            Dictionary indicating whether each array matches its expected
            shape.

        Raises
        ------
        AttributeError
            If the location is neither ``"host"`` nor ``"device"``.
        """
        try:
            container = getattr(self, location)
        except AttributeError:
            raise AttributeError(
                f"Invalid location: {location} - must be 'host' or 'device'"
            )
        expected_sizes = self._sizes
        source_stride_order = getattr(expected_sizes, "_stride_order", None)
        chunk_axis_name = self._chunk_axis
        matches = {}

        for array_name, array in new_arrays.items():
            managed = container.get_managed_array(array_name)

            if array_name not in container.array_names():
                matches[array_name] = False
                continue
            else:
                array_shape = array.shape
                expected_size_tuple = getattr(expected_sizes, array_name)
                if expected_size_tuple is None:
                    continue  # No size information for this array
                expected_shape = list(expected_size_tuple)

                target_stride_order = managed.stride_order

                # Reorder expected_shape to match the container's stride order
                if (
                    source_stride_order
                    and target_stride_order
                    and source_stride_order != target_stride_order
                ):
                    size_map = {
                        axis: size
                        for axis, size in zip(
                            source_stride_order, expected_shape
                        )
                    }
                    expected_shape = [
                        size_map[axis]
                        for axis in target_stride_order
                        if axis in size_map
                    ]

                # Chunk device arrays when permitted by metadata
                if (
                    location == "device"
                    and self._chunks > 0
                    and managed.is_chunked
                ):
                    if chunk_axis_name in target_stride_order:
                        chunk_axis_index = target_stride_order.index(
                            chunk_axis_name
                        )
                        if expected_shape[chunk_axis_index] is not None:
                            expected_shape[chunk_axis_index] = int(
                                np.ceil(
                                    expected_shape[chunk_axis_index]
                                    / self._chunks
                                )
                            )

                if len(array_shape) != len(expected_shape):
                    matches[array_name] = False
                else:
                    shape_matches = True
                    for actual_dim, expected_dim in zip(
                        array_shape, expected_shape
                    ):
                        if (
                            expected_dim is not None
                            and actual_dim != expected_dim
                        ):
                            shape_matches = False
                            break
                    matches[array_name] = shape_matches
        return matches

    @abstractmethod
    def finalise(self, indices: List[int]) -> None:
        """
        Execute post-chunk behaviour for device outputs.

        Parameters
        ----------
        indices
            Chunk indices processed by the device execution path.

        Returns
        -------
        None
            Nothing is returned.
        """

    @abstractmethod
    def initialise(self, indices: List[int]) -> None:
        """
        Execute pre-chunk behaviour for device inputs.

        Parameters
        ----------
        indices
            Chunk indices about to run on the device.

        Returns
        -------
        None
            Nothing is returned.
        """

    def check_incoming_arrays(
        self, arrays: Dict[str, NDArray], location: str = "host"
    ) -> Dict[str, bool]:
        """
        Validate shape and precision for incoming arrays.

        Parameters
        ----------
        arrays
            Dictionary mapping array names to arrays.
        location
            ``"host"`` or ``"device"`` indicating the target container.

        Returns
        -------
        Dict[str, bool]
            Dictionary indicating whether each array is ready for attachment.
        """
        dims_ok = self.check_sizes(arrays, location=location)
        types_ok = self.check_type(arrays)
        all_ok = {}
        for array_name in arrays:
            all_ok[array_name] = dims_ok[array_name] and types_ok[array_name]
        return all_ok

    def attach_external_arrays(
        self, arrays: Dict[str, NDArray], location: str = "host"
    ) -> bool:
        """
        Attach existing arrays to a host or device container.

        Parameters
        ----------
        arrays
            Dictionary mapping array names to arrays.
        location
            ``"host"`` or ``"device"`` indicating the target container.

        Returns
        -------
        bool
            ``True`` if arrays pass validation, ``False`` otherwise.
        """
        matches = self.check_incoming_arrays(arrays, location=location)
        container = getattr(self, location)
        not_attached = []
        for array_name, array in arrays.items():
            if matches[array_name]:
                container.attach(array_name, array)
            else:
                not_attached.append(array_name)
        if not_attached:
            warn(
                f"The following arrays did not match the expected precision "
                f"and size, and so were not used"
                f" {', '.join(not_attached)}",
                UserWarning,
            )
        return True

    def _convert_to_device_strides(
        self, array: NDArray, stride_order: tuple[str, ...],
        memory_type: str = "pinned"
    ) -> NDArray:
        """
        Convert array to have strides compatible with device allocations.

        Parameters
        ----------
        array
            Source array to convert.
        stride_order
            Logical dimension labels in the array's native order.
        memory_type
            Memory type for the converted array. Must be ``"pinned"`` or
            ``"host"``. Defaults to ``"pinned"``.

        Returns
        -------
        numpy.ndarray
            Array with strides matching the memory manager's stride order.

        Notes
        -----
        For 2D arrays, returns unchanged (expects input in native format).
        For 3D arrays, creates a new array with strides matching the memory
        manager's ``_stride_order``, then copies data.
        """
        if stride_order is None:
            return array

        # 2D arrays are expected in native (variable, run) format
        if len(array.shape) == 2:
            return array

        # Only convert 3D arrays; return others unchanged
        if len(array.shape) != 3:
            return array

        # Fast path: compute expected strides before allocating target
        desired_order = self._memory_manager._stride_order
        if stride_order == desired_order:
            return array

        # Compute expected strides to check if conversion is needed
        shape = array.shape
        itemsize = array.dtype.itemsize
        dims = {name: size for name, size in zip(stride_order, shape)}
        expected_strides = {}
        current_stride = itemsize
        for name in reversed(desired_order):
            expected_strides[name] = current_stride
            current_stride *= dims[name]
        expected_strides = tuple(
            expected_strides[dim] for dim in stride_order
        )

        # Skip allocation if strides already match
        if array.strides == expected_strides:
            return array

        target = self._memory_manager.create_host_array(
            array.shape, array.dtype, stride_order, memory_type
        )
        # Copy data to array with matching strides
        target[:] = array
        return target

    def _update_host_array(
        self, new_array: NDArray, current_array: Optional[NDArray], label: str,
        shape_only: bool = False
    ) -> None:
        """
        Mark host arrays for overwrite or reallocation based on updates.

        Parameters
        ----------
        new_array
            Updated array that should replace the stored host array.
        current_array
            Previously stored host array or ``None``.
        label
            Array name used to index tracking lists.
        shape_only
            Only check shape equality when comparing arrays. Faster for
            output arrays that will be overwritten. Defaults to ``False``.

        Raises
        ------
        ValueError
            If ``new_array`` is ``None``.

        Returns
        -------
        None
            Nothing is returned.
        """
        if new_array is None:
            raise ValueError("New array is None")
        managed = self.host.get_managed_array(label)
        # Convert to strides compatible with device allocations
        new_array = self._convert_to_device_strides(
            new_array, managed.stride_order, managed.memory_type
        )
        # Fast path: if current exists and arrays have matching shape/dtype
        # (and optionally content when shape_only=False), skip update
        if current_array is not None and self._arrays_equal(
            new_array, current_array, shape_only=shape_only
        ):
            return None
        # Handle new array (current is None)
        if current_array is None:
            self._needs_reallocation.append(label)
            self._needs_overwrite.append(label)
            self.host.attach(label, new_array)
            return None
        # Arrays differ; determine if shape changed or just values
        if current_array.shape != new_array.shape:
            if label not in self._needs_reallocation:
                self._needs_reallocation.append(label)
            if label not in self._needs_overwrite:
                self._needs_overwrite.append(label)
            if 0 in new_array.shape:
                newshape = (1,) * len(current_array.shape)
                new_array = np.zeros(newshape, dtype=managed.dtype)
        else:
            self._needs_overwrite.append(label)
        self.host.attach(label, new_array)
        return None

    def update_host_arrays(
        self, new_arrays: Dict[str, NDArray], shape_only: bool = False
    ) -> None:
        """
        Update host arrays and record allocation requirements.

        Parameters
        ----------
        new_arrays
            Dictionary mapping array names to new host arrays.
        shape_only
            Only check shape equality when comparing arrays. Faster for
            output arrays that will be overwritten. Defaults to ``False``.

        Returns
        -------
        None
            Nothing is returned.
        """
        host_names = set(self.host.array_names())
        badnames = [
            array_name for array_name in new_arrays if array_name not in host_names
        ]
        new_arrays = {
            k: v
            for k, v in new_arrays.items()
            if k in host_names
        }
        if any(badnames):
            warn(
                f"Host arrays '{badnames}' does not exist, ignoring update",
                UserWarning,
            )
        if not any([check for check in self.check_sizes(new_arrays).values()]):
            warn(
                "Provided arrays do not match the expected system "
                "sizes, ignoring update",
                UserWarning,
            )
        for array_name in new_arrays:
            current_array = self.host.get_array(array_name)
            self._update_host_array(
                new_arrays[array_name], current_array, array_name,
                shape_only=shape_only
            )

    def allocate(self) -> None:
        """
        Queue allocation requests for arrays that need reallocation.

        Notes
        -----
        Builds :class:`ArrayRequest` objects for arrays marked for
        reallocation and sets the ``unchunkable`` hint based on host metadata.

        Returns
        -------
        None
            Nothing is returned.
        """
        requests = {}
        for array_label in list(set(self._needs_reallocation)):
            host_array_object = self.host.get_managed_array(array_label)
            host_array = host_array_object.array
            if host_array is None:
                continue
            device_array_object = self.device.get_managed_array(array_label)
            request = ArrayRequest(
                shape=host_array.shape,
                dtype=device_array_object.dtype,
                memory=device_array_object.memory_type,
                stride_order=device_array_object.stride_order,
                unchunkable=not host_array_object.is_chunked,
            )
            requests[array_label] = request
        if requests:
            self.request_allocation(requests)

    def initialize_device_zeros(self) -> None:
        """
        Initialize device arrays to zero values.

        Returns
        -------
        None
            Nothing is returned.
        """
        for _, slot in self.device.iter_managed_arrays():
            array = slot.array
            if array is not None:
                zero = np.dtype(slot.dtype).type(0)
                if len(array.shape) >= 3:
                    array[:, :, :] = slot.dtype(0.0)
                elif len(array.shape) >= 2:
                    array[:, :] = slot.dtype(0.0)
                elif len(array.shape) >= 1:
                    array[:] = slot.dtype(0.0)

    def reset(self) -> None:
        """
        Clear all cached arrays and reset allocation tracking.

        Returns
        -------
        None
            Nothing is returned.
        """
        self.host.delete_all()
        self.device.delete_all()
        self._needs_reallocation.clear()
        self._needs_overwrite.clear()

    def to_device(self, from_arrays: List[object], to_arrays: List[object]
    ) -> None:
        """
        Copy host arrays to the device using the memory manager.

        Parameters
        ----------
        from_arrays
            Host arrays to copy.
        to_arrays
            Destination device arrays.

        Returns
        -------
        None
            Nothing is returned.
        """
        self._memory_manager.to_device(self, from_arrays, to_arrays)

    def from_device(
        self, from_arrays: List[object], to_arrays: List[object]
    ) -> None:
        """
        Copy device arrays back to the host using the memory manager.

        Parameters
        ----------
        from_arrays
            Device arrays to copy.
        to_arrays
            Destination host arrays.

        Returns
        -------
        None
            Nothing is returned.
        """
        self._memory_manager.from_device(self, from_arrays, to_arrays)<|MERGE_RESOLUTION|>--- conflicted
+++ resolved
@@ -17,11 +17,8 @@
 from numpy import float32
 from numpy.typing import NDArray
 
-<<<<<<< HEAD
+from cubie._utils import opt_gttype_validator
 from cubie._utils import getype_validator
-=======
-from cubie._utils import opt_gttype_validator
->>>>>>> a370fbd6
 from cubie.cuda_simsafe import DeviceNDArrayBase
 from cubie.memory import default_memmgr
 from cubie.memory.mem_manager import ArrayRequest, ArrayResponse, MemoryManager
@@ -40,17 +37,10 @@
             iterable_validator=val.instance_of(tuple),
         ),
     )
-<<<<<<< HEAD
-    shape: tuple[Optional[int, ...]] = attrs.field(
-        factory=tuple,
-        validator=val.deep_iterable(
-            member_validator=getype_validator(int, 0),
-=======
     shape: tuple[Optional[int]] = attrs.field(
         factory=tuple,
         validator=val.deep_iterable(
             member_validator=opt_gttype_validator(int, 0),
->>>>>>> a370fbd6
             iterable_validator=val.instance_of(tuple),
         ),
     )
