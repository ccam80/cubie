"""Centralized buffer registry for CUDA memory management.

This module provides a package-wide singleton registry that manages
buffer metadata for all CUDA factories. Factories register their
buffer requirements during initialization, and the registry provides
CUDA-compatible allocator device functions during build.

The registry uses a lazy cached build pattern - slice layouts are
computed on demand and invalidated when any buffer is modified.
"""

from typing import Callable, Dict, Optional, Tuple, Any, Set

import attrs
from attrs import validators
import numpy as np
from numba import cuda, int32

from cubie._utils import getype_validator, buffer_dtype_validator
from cubie.cuda_simsafe import compile_kwargs, CUDA_SIMULATION, from_dtype


@attrs.define
class CUDABuffer:
    """Immutable record describing a single buffer's requirements.

    Attributes
    ----------
    name : str
        Unique buffer name within parent context.
    size : int
        Buffer size in elements.
    location : str
        Memory location for the buffer: 'shared' or 'local'.
    persistent : bool
        If True and location='local', use persistent_local.
    aliases : str or None
        Name of buffer to alias (must exist in same context).
    precision : type
        NumPy precision type for the buffer.
    """

    name: str = attrs.field(validator=validators.instance_of(str))
    size: int = attrs.field(validator=getype_validator(int, 0))
    location: str = attrs.field(
        validator=validators.in_(["shared", "local"])
    )
    persistent: bool = attrs.field(
        default=False, validator=validators.instance_of(bool)
    )
    aliases: Optional[str] = attrs.field(
        default=None,
        validator=validators.optional(validators.instance_of(str))
    )
    precision: type = attrs.field(
        default=np.float32,
        validator=buffer_dtype_validator
    )

    @property
    def is_shared(self) -> bool:
        """Return True if buffer uses shared memory."""
        return self.location == 'shared'

    @property
    def is_persistent_local(self) -> bool:
        """Return True if buffer uses persistent local memory.
        
        Returns False in CUDASIM mode since local buffers are redirected
        to shared memory.
        """
        if CUDA_SIMULATION:
            return False
        return self.location == 'local' and self.persistent

    @property
    def is_local(self) -> bool:
        """Return True if buffer uses local (non-persistent) memory.
        
        Returns False in CUDASIM mode since local buffers are redirected
        to shared memory.
        """
        if CUDA_SIMULATION:
            return False
        return self.location == 'local' and not self.persistent

    @property
    def _use_shared(self) -> bool:
        """Return True if buffer should use shared memory allocation.

        Returns True when:
        - Buffer location is 'shared', OR
        - Buffer location is 'local' AND CUDA_SIMULATION is True

        This property encapsulates CUDASIM mode awareness so layout
        methods don't need explicit CUDA_SIMULATION checks.
        """
        if self.is_shared:
            return True
        if CUDA_SIMULATION and self.location == 'local':
            return True
        return False

    def build_allocator(
        self,
        shared_slice: Optional[slice],
        persistent_slice: Optional[slice],
        local_size: Optional[int],
        zero: bool = False,
    ) -> Callable:
        """Compile CUDA device function for buffer allocation.

        Generates an inlined device function that allocates this buffer
        from the appropriate memory region based on which slice parameters
        are provided.

        Parameters
        ----------
        shared_slice
            Slice into shared memory, or None if not using shared.
        persistent_slice
            Slice into persistent local memory, or None if not using
            persistent.
        local_size
            Size for local array allocation, or None if not local.
        zero
            If True, initialize all elements to zero after allocation.

        Returns
        -------
        Callable
            CUDA device function: (shared, persistent) -> array

            The device function accepts shared and persistent memory
            arrays and returns a view/slice into the appropriate memory
            region, or allocates a fresh local array.

        Notes
        -----
        When a buffer aliases another buffer and aliasing succeeds, both
        buffers receive slices in the same memory region (shared or
        persistent) that overlap. The allocator transparently provides
        the correct view without needing a separate parent reference.
        """
        # Compile-time constants captured in closure
        _use_shared = shared_slice is not None
        _use_persistent = persistent_slice is not None
        _shared_slice = shared_slice if _use_shared else slice(0, 0)
        _persistent_slice = (
            persistent_slice if _use_persistent else slice(0, 0)
        )
        _local_size = local_size if local_size is not None else 1
        _precision = self.precision
        _zero = zero
        elements = int32(self.size)

        @cuda.jit(device=True, inline=True, **compile_kwargs)
        def allocate_buffer(shared, persistent):
            """Allocate buffer from appropriate memory region."""
            if _use_shared:
                array = shared[_shared_slice]
            elif _use_persistent:
                array = persistent[_persistent_slice]
            else:
                array = cuda.local.array(_local_size, _precision)
            if _zero:
                for i in range(elements):
                    array[i] = _precision(0.0)
            return array

        return allocate_buffer


@attrs.define
class BufferGroup:
    """Groups all buffer entries for a single parent object.

    Attributes
    ----------
    parent : object
        Parent instance that owns this group.
    entries : Dict[str, CUDABuffer]
        Registered buffers by name.
    _shared_layout : Dict[str, slice] or None
        Cached unified shared memory layout (None when invalid).
    _persistent_layout : Dict[str, slice] or None
        Cached persistent_local slices (None when invalid).
    _local_sizes : Dict[str, int] or None
        Cached local sizes (None when invalid).
    _alias_consumption : Dict[str, int]
        Tracks consumed space in aliased buffers for layout
        computation.
    """

    parent: object = attrs.field()
    entries: Dict[str, CUDABuffer] = attrs.field(factory=dict)
    _shared_layout: Optional[Dict[str, slice]] = attrs.field(
        default=None, init=False
    )
    _persistent_layout: Optional[Dict[str, slice]] = attrs.field(
        default=None, init=False
    )
    _local_sizes: Optional[Dict[str, int]] = attrs.field(
        default=None, init=False
    )
    _alias_consumption: Dict[str, int] = attrs.field(
        factory=dict, init=False
    )

    def invalidate_layouts(self) -> None:
        """Set all cached layouts to None and clear alias consumption."""
        self._shared_layout = None
        self._persistent_layout = None
        self._local_sizes = None
        self._alias_consumption.clear()

    def build_layouts(self) -> None:
        """Build all buffer layouts in deterministic order.

        Orchestrates layout building to ensure consistent results
        regardless of which property is accessed first:

        1. Build non-aliased shared buffers into _shared_layout
        2. Build non-aliased persistent buffers into _persistent_layout
        3. Build non-aliased local buffers into _local_sizes
        4. Call layout_aliases() to handle all aliased entries

        All three layout caches are fully populated after this
        method completes.
        """
        # If all layouts already built, nothing to do
        if (self._shared_layout is not None
                and self._persistent_layout is not None
                and self._local_sizes is not None):
            return

        # Clear state for fresh build
        self._alias_consumption.clear()
        self._shared_layout = {}
        self._persistent_layout = {}
        self._local_sizes = {}

        # Phase 1: Non-aliased shared buffers
        shared_offset = 0
        for name, entry in self.entries.items():
            if entry.is_shared and entry.aliases is None:
                self._shared_layout[name] = slice(
                    shared_offset, shared_offset + entry.size
                )
                self._alias_consumption[name] = 0
                shared_offset += entry.size

        # Phase 2: Non-aliased persistent buffers
        persistent_offset = 0
        for name, entry in self.entries.items():
            if entry.is_persistent_local and entry.aliases is None:
                self._persistent_layout[name] = slice(
                    persistent_offset, persistent_offset + entry.size
                )
                self._alias_consumption[name] = 0
                persistent_offset += entry.size

        # Phase 3: Non-aliased local buffers
        for name, entry in self.entries.items():
            if entry.is_local and entry.aliases is None:
                self._local_sizes[name] = max(entry.size, 1)

        # Phase 4: Process all aliased entries
        self.layout_aliases()

    def layout_aliases(self) -> None:
        """Process all aliased entries and assign to appropriate layouts.

        For each entry with aliases is not None:
        - If parent is shared with available space: overlap within parent
        - Else fallback based on entry's own type:
          - is_shared: allocate in _shared_layout
          - is_persistent_local: allocate in _persistent_layout
          - is_local: add to local pile (processed at end)

        Local pile entries are added to _local_sizes after all
        aliasing decisions are made.
        """
        local_pile = []

        # Compute current offsets from existing layouts
        shared_offset = 0
        if self._shared_layout:
            shared_offset = max(s.stop for s in self._shared_layout.values())

        persistent_offset = 0
        if self._persistent_layout:
            persistent_offset = max(
                s.stop for s in self._persistent_layout.values()
            )

        # Process aliased entries
        for name, entry in self.entries.items():
            if entry.aliases is None:
                continue

            parent_entry = self.entries[entry.aliases]
            aliased = False

            # Check if parent is in shared layout and has space
            if entry.aliases in self._shared_layout:
                consumed = self._alias_consumption.get(entry.aliases, 0)
                available = parent_entry.size - consumed

                if entry.size <= available:
                    # Overlap within parent's shared memory
                    parent_slice = self._shared_layout[entry.aliases]
                    start = parent_slice.start + consumed
                    self._shared_layout[name] = slice(
                        start, start + entry.size
                    )
                    self._alias_consumption[entry.aliases] = (
                        consumed + entry.size
                    )
                    aliased = True

            # Fallback based on entry's own type
            if not aliased:
                if entry.is_shared:
                    self._shared_layout[name] = slice(
                        shared_offset, shared_offset + entry.size
                    )
                    shared_offset += entry.size
                elif entry.is_persistent_local:
                    self._persistent_layout[name] = slice(
                        persistent_offset, persistent_offset + entry.size
                    )
                    persistent_offset += entry.size
                else:
                    # is_local: collect for batch processing
                    local_pile.append(entry)

        # Process local pile
        for entry in local_pile:
            self._local_sizes[entry.name] = max(entry.size, 1)

    def register(
        self,
        name: str,
        size: int,
        location: str,
        persistent: bool = False,
        aliases: Optional[str] = None,
        precision: type = np.float32,
    ) -> None:
        """Register a buffer with this group.

        Parameters
        ----------
        name
            Unique buffer name within this group.
        size
            Buffer size in elements.
        location
            Memory location: 'shared' or 'local'.
        persistent
            If True and location='local', use persistent_local.
        aliases
            Name of buffer to alias (must exist in same context).
        precision
            NumPy precision type for the buffer.

        Raises
        ------
        ValueError
            If buffer name already registered for this group.
        ValueError
            If aliases references non-existent buffer.
        ValueError
            If name is empty string.
        ValueError
            If buffer attempts to alias itself.
        """
        if not name:
            raise ValueError("Buffer name cannot be empty.")
        if aliases is not None and aliases == name:
            raise ValueError(f"Buffer '{name}' cannot alias itself.")
        if aliases is not None and aliases not in self.entries:
            raise ValueError(
                f"Alias target '{aliases}' not registered. "
                f"Register '{aliases}' before '{name}'."
            )

        entry = CUDABuffer(
            name=name,
            size=size,
            location=location,
            persistent=persistent,
            aliases=aliases,
            precision=precision,
        )
        self.entries[name] = entry
        self.invalidate_layouts()

    def update_buffer(self, name: str, **kwargs: object) -> Tuple[bool, bool]:
        """Update an existing buffer's properties.

        Parameters
        ----------
        name
            Buffer name to update.
        **kwargs
            Properties to update (size, location, persistent, aliases).

        Returns
        -------
        bool, bool
            Whether the buffer was recognized and updated, respectively.

        Notes
        -----
        Silently ignores updates for buffers not registered.
        """
        recognized = False
        changed = False

        if name not in self.entries:
            recognized = False
            changed = False
        else:
            recognized = True
            old_entry = self.entries[name]
            new_values = attrs.asdict(old_entry)
            new_values.update(kwargs)

            if new_values != attrs.asdict(old_entry):
                changed = True
                self.entries[name] = CUDABuffer(**new_values)
                self.invalidate_layouts()

        return recognized, changed

<<<<<<< HEAD
    def build_shared_layout(self) -> Dict[str, slice]:
        """Compute slice indices for shared memory buffers.

        Implements correct aliasing semantics where aliased children
        deliberately OVERLAP their parent buffers to reuse memory.
        When a child aliases a shared parent with sufficient space,
        the child slices directly into the parent's memory region.

        Aliasing behavior:
        - Child aliases shared parent with space: child OVERLAPS parent
        - Child aliases shared parent without space: fresh allocation
        - Child aliases local parent: fresh shared allocation
        - Non-aliased buffer: fresh allocation

        All allocations use the SAME shared array; aliased buffers
        reuse parent memory via deliberate overlap.

        Returns
        -------
        Dict[str, slice]
            Single unified mapping of buffer names to shared memory
            slices.
        """
        offset = 0
        layout = {}
        self._alias_consumption.clear()

        # Step 1: Allocate non-aliased buffers that use shared memory
        for name, entry in self.entries.items():
            if not entry._use_shared or entry.aliases is not None:
                continue
            layout[name] = slice(offset, offset + entry.size)
            if entry.is_shared:
                self._alias_consumption[name] = 0
            offset += entry.size

        # Step 2: Process aliased buffers
        for name, entry in self.entries.items():
            if entry.aliases is None or entry.location != 'shared':
                continue

            parent_entry = self.entries[entry.aliases]

            if parent_entry._use_shared:
                # Parent is shared - check if we can alias it
                consumed = self._alias_consumption.get(entry.aliases, 0)
                available = parent_entry.size - consumed

                if entry.size <= available:
                    # Alias within parent (WITH OVERLAP - reuse memory)
                    parent_slice = layout[entry.aliases]
                    start = parent_slice.start + consumed
                    layout[name] = slice(start, start + entry.size)
                    self._alias_consumption[entry.aliases] = (
                        consumed + entry.size
                    )
                else:
                    # Parent full, allocate fresh shared space
                    layout[name] = slice(offset, offset + entry.size)
                    offset += entry.size
            else:
                # Parent is local, allocate fresh shared space for child
                layout[name] = slice(offset, offset + entry.size)
                offset += entry.size

        return layout

=======
>>>>>>> 35b624f1
    @property
    def shared_layout(self) -> Dict[str, slice]:
        """Return shared memory layout.

        Returns
        -------
        Dict[str, slice]
            Mapping of buffer names to shared memory slices.
        """
        if self._shared_layout is None:
            self.build_layouts()
        return self._shared_layout

    @property
    def persistent_layout(self) -> Dict[str, slice]:
        """Return persistent local memory layout.

        Returns
        -------
        Dict[str, slice]
            Mapping of buffer names to persistent local slices.
        """
        if self._persistent_layout is None:
            self.build_layouts()
        return self._persistent_layout

    @property
    def local_sizes(self) -> Dict[str, int]:
        """Return local buffer sizes.

        Returns
        -------
        Dict[str, int]
            Mapping of buffer names to local array sizes.
        """
        if self._local_sizes is None:
            self.build_layouts()
        return self._local_sizes

    def shared_buffer_size(self) -> int:
        """Return total shared memory elements.

        Returns
        -------
        int
            Total shared memory elements needed (end of last slice).
        """
        layout = self.shared_layout
        if not layout:
            return 0
        return max(s.stop for s in layout.values())

    def local_buffer_size(self) -> int:
        """Return total local memory elements.

        Returns
        -------
        int
            Total local memory elements (max(size, 1) for each).
        """
        return sum(self.local_sizes.values())

    def persistent_local_buffer_size(self) -> int:
        """Return total persistent local elements.

        Returns
        -------
        int
            Total persistent_local elements needed (end of last slice).
        """
        layout = self.persistent_layout
        if not layout:
            return 0
        return max(s.stop for s in layout.values())

    def get_allocator(self, name: str, zero: bool = False) -> Callable:
        """Generate CUDA device function for buffer allocation.

        Retrieves the pre-computed memory slice for this buffer from the
        appropriate layout (shared, persistent, or local) and generates
        an allocator that uses that slice.

        Parameters
        ----------
        name
            Buffer name to generate allocator for.
        zero
            If True, initialize all elements to zero after allocation.

        Returns
        -------
        Callable
            CUDA device function that allocates the buffer.
            Signature: (shared, persistent) -> array

        Raises
        ------
        KeyError
            If buffer name not registered.

        Notes
        -----
        The layout building phase (build_layouts) determines which memory
        region each buffer uses and assigns slices accordingly. This method
        simply retrieves those pre-computed slices and creates an allocator
        that uses them.

        For aliased buffers, the layout builder assigns slices that
        overlap the parent buffer, implementing aliasing transparently
        at the slice level.
        """
        if name not in self.entries:
            raise KeyError(f"Buffer '{name}' not registered for parent.")

        entry = self.entries[name]

        # Get slice from appropriate layout (properties trigger build)
        shared_slice = self.shared_layout.get(name)
        persistent_slice = self.persistent_layout.get(name)
        local_size = self.local_sizes.get(name)

        return entry.build_allocator(
            shared_slice, persistent_slice, local_size, zero
        )


@attrs.define
class BufferRegistry:
    """Central registry managing all buffer metadata for CUDA parents.

    The registry is a package-level singleton that tracks buffer
    requirements for all parent objects. It uses lazy cached builds for
    slice/layout computation - layouts are set to None on any change
    and regenerated on access.

    Attributes
    ----------
    _groups : Dict[object, BufferGroup]
        Maps parent instances to their buffer groups.
    """

    _groups: Dict[object, BufferGroup] = attrs.field(
        factory=dict, init=False
    )

    def register(
        self,
        name: str,
        parent: object,
        size: int,
        location: str,
        persistent: bool = False,
        aliases: Optional[str] = None,
        precision: type = np.float32,
    ) -> None:
        """Register a buffer with the central registry.

        Parameters
        ----------
        name
            Unique buffer name within parent context.
        parent
            Parent instance that owns this buffer.
        size
            Buffer size in elements.
        location
            Memory location: 'shared' or 'local'.
        persistent
            If True and location='local', use persistent_local.
        aliases
            Name of buffer to alias (must exist in same context).
        precision
            NumPy precision type for the buffer.

        Raises
        ------
        ValueError
            If buffer name already registered for this parent.
        ValueError
            If aliases references non-existent buffer.
        ValueError
            If name is empty string.
        ValueError
            If buffer attempts to alias itself.
        ValueError
            If precision is not a supported NumPy floating-point type.
        """
        if parent not in self._groups:
            self._groups[parent] = BufferGroup(parent=parent)
        self._groups[parent].register(
            name, size, location, persistent, aliases, precision
        )

    def update_buffer(
        self,
        name: str,
        parent: object,
        **kwargs: object,
    ) -> Tuple[bool, bool]:
        """Update an existing buffer's properties.

        Parameters
        ----------
        name
            Buffer name to update.
        parent
            Parent instance that owns this buffer.
        **kwargs
            Properties to update (size, location, persistent, aliases).

         Returns
        -------
        bool, bool
            Whether the buffer was recognized and updated, respectively.

        Notes
        -----
        Silently ignores updates for parents with no registered group.
        """
        if parent not in self._groups:
            return False, False

        recognized, changed = self._groups[parent].update_buffer(name,
                                                                 **kwargs)
        return recognized, changed

    def clear_layout(self, parent: object) -> None:
        """Invalidate cached slices for a parent.

        Parameters
        ----------
        parent
            Parent instance whose layouts should be cleared.
        """
        if parent in self._groups:
            self._groups[parent].invalidate_layouts()

    def clear_parent(self, parent: object) -> None:
        """Remove all buffer registrations for a parent.

        Parameters
        ----------
        parent
            Parent instance to remove.
        """
        if parent in self._groups:
            del self._groups[parent]

    def reset(self) -> None:
        """Clear all buffer registrations, for example when switching
        algorithms."""
        allparents = list(self._groups.keys())
        for parent in allparents:
            self.clear_parent(parent)

    def update(
        self,
        parent: object,
        updates_dict: Optional[Dict[str, Any]] = None,
        silent: bool = False,
        **kwargs: Any,
    ) -> Set[str]:
        """Update buffer locations from keyword arguments.

        For each key of the form '[buffer_name]_location', finds the
        corresponding buffer and updates its location. Mirrors the pattern
        of CUDAFactory.update_compile_settings().

        Parameters
        ----------
        parent
            Parent instance that owns the buffers to update.
        updates_dict
            Mapping of parameter names to new values.
        silent
            Suppress errors for unrecognized parameters.
        **kwargs
            Additional parameters merged into updates_dict.

        Returns
        -------
        Set[str]
            Names of parameters that were successfully recognized.

        Raises
        ------
        ValueError
            If a location value is not 'shared' or 'local'.

        Notes
        -----
        A parameter is recognized if it matches '[buffer_name]_location'
        where buffer_name is registered for the parent. The method
        silently ignores unrecognized parameters when silent=True.
        """
        if updates_dict is None:
            updates_dict = {}
        updates_dict = updates_dict.copy()
        if kwargs:
            updates_dict.update(kwargs)
        if not updates_dict:
            return set()

        if parent not in self._groups:
            return set()

        recognized = set()

        for key, value in updates_dict.items():
            if not key.endswith('_location'):
                continue

            buffer_name = key.removesuffix("_location")

            if value not in ('shared', 'local'):
                raise ValueError(
                    f"Invalid location '{value}' for buffer "
                    f"'{buffer_name}'. Must be 'shared' or 'local'."
                )

            buffer_recognized, buffer_changed = self.update_buffer(
                buffer_name, parent, location=value
            )
            if buffer_recognized:
                recognized.add(key)
            if buffer_changed:
                self.clear_layout(parent)

        return recognized

    def shared_buffer_size(self, parent: object) -> int:
        """Return total shared memory elements for a parent.

        Parameters
        ----------
        parent
            Parent instance to query.

        Returns
        -------
        int
            Total shared memory elements (excludes aliased buffers).
        """
        if parent not in self._groups:
            return 0
        return self._groups[parent].shared_buffer_size()

    def local_buffer_size(self, parent: object) -> int:
        """Return total local memory elements for a parent.

        Parameters
        ----------
        parent
            Parent instance to query.

        Returns
        -------
        int
            Total local memory elements (max(size, 1) for each).
        """
        if parent not in self._groups:
            return 0
        return self._groups[parent].local_buffer_size()

    def persistent_local_buffer_size(self, parent: object) -> int:
        """Return total persistent local elements for a parent.

        Parameters
        ----------
        parent
            Parent instance to query.

        Returns
        -------
        int
            Total persistent_local elements (excludes aliased buffers).
        """
        if parent not in self._groups:
            return 0
        return self._groups[parent].persistent_local_buffer_size()

    def get_allocator(
        self,
        name: str,
        parent: object,
        zero: bool = False,
    ) -> Callable:
        """Generate CUDA device function for buffer allocation.

        Parameters
        ----------
        name
            Buffer name to generate allocator for.
        parent
            Parent instance that owns the buffer.
        zero
            If True, initialize all elements to zero after allocation.

        Returns
        -------
        Callable
            CUDA device function that allocates the buffer.

        Raises
        ------
        KeyError
            If parent or buffer name not registered.
        """
        if parent not in self._groups:
            raise KeyError(
                f"Parent {parent} has no registered buffer group."
            )
        return self._groups[parent].get_allocator(name, zero)

    def get_child_allocators(
        self,
        parent: object,
        child: object,
        name: Optional[str] = None,
    ) -> Tuple[Callable, Callable]:
        """Register child buffers and return shared and persistent allocators.

        Registers buffers for a child device function within the parent's
        buffer group, then returns allocators that provide slices into the
        parent's shared and persistent memory regions.

        Parameters
        ----------
        parent
            Parent instance that will allocate memory for the child.
        child
            Child instance whose buffer requirements should be registered.
        name
            Optional base name for the buffer registrations. If not provided,
            uses 'child_{id}' as the base name.

        Returns
        -------
        Callable
            Allocator for child's shared memory (returns slice).
        Callable
            Allocator for child's persistent memory (returns slice).

        Notes
        -----
        This method computes the shared and persistent buffer sizes for the
        child, registers them with the parent's buffer group, and returns
        allocators that slice the parent's memory regions appropriately.
        The child's buffers are registered with names
        '{name}_shared' and '{name}_persistent' if name is provided, otherwise
        'child_{child_id}_shared' and 'child_{child_id}_persistent'.
        """
        # Get child buffer sizes
        child_shared_size = self.shared_buffer_size(child)
        child_persistent_size = self.persistent_local_buffer_size(child)

        # Generate buffer names
        if name is None:
            child_id = id(child)
            base_name = f'child_{child_id}'
        else:
            base_name = name
        
        shared_name = f'{base_name}_shared'
        persistent_name = f'{base_name}_persistent'

        # Get precision from parent
        precision = parent.precision

        # Register child buffers with parent
        self.register(
            shared_name,
            parent,
            child_shared_size,
            'shared',
            precision=precision
        )
        self.register(
            persistent_name,
            parent,
            child_persistent_size,
            'local',
            persistent=True,
            precision=precision
        )

        # Get and return allocators
        alloc_shared = self.get_allocator(shared_name, parent)
        alloc_persistent = self.get_allocator(persistent_name, parent)

        return alloc_shared, alloc_persistent

    def get_toplevel_allocators(
        self,
        kernel: object,
    ) -> Tuple[Callable, Callable]:
        """Create allocators for top-level kernel shared and persistent memory.

        Returns a tuple of two device functions for use in CUDA kernels:
        - A shared memory allocator that returns cuda.shared.array(0, ...)
        - A persistent local allocator that handles CUDASIM compatibility

        Parameters
        ----------
        kernel
            Kernel instance with `local_memory_elements` and `precision`
            properties.

        Returns
        -------
        Tuple[Callable, Callable]
            (alloc_shared, alloc_persistent) device functions where:
            - alloc_shared: () -> shared memory array
            - alloc_persistent: (shared) -> persistent local array
        """
        from numba import float32

        persistent_size = max(1, kernel.local_memory_elements)
        precision = kernel.precision
        numba_precision = from_dtype(precision)

        # Compile-time constant captured in closure
        _is_cudasim = CUDA_SIMULATION

        @cuda.jit(device=True, inline=True, **compile_kwargs)
        def alloc_shared():
            return cuda.shared.array(0, dtype=float32)

        @cuda.jit(device=True, inline=True, **compile_kwargs)
        def alloc_persistent(shared):
            if _is_cudasim:
                return shared[:1]
            else:
                return cuda.local.array(persistent_size, dtype=numba_precision)

        return alloc_shared, alloc_persistent


# Module-level singleton instance
buffer_registry = BufferRegistry()<|MERGE_RESOLUTION|>--- conflicted
+++ resolved
@@ -65,7 +65,7 @@
     @property
     def is_persistent_local(self) -> bool:
         """Return True if buffer uses persistent local memory.
-        
+
         Returns False in CUDASIM mode since local buffers are redirected
         to shared memory.
         """
@@ -76,7 +76,7 @@
     @property
     def is_local(self) -> bool:
         """Return True if buffer uses local (non-persistent) memory.
-        
+
         Returns False in CUDASIM mode since local buffers are redirected
         to shared memory.
         """
@@ -435,76 +435,6 @@
 
         return recognized, changed
 
-<<<<<<< HEAD
-    def build_shared_layout(self) -> Dict[str, slice]:
-        """Compute slice indices for shared memory buffers.
-
-        Implements correct aliasing semantics where aliased children
-        deliberately OVERLAP their parent buffers to reuse memory.
-        When a child aliases a shared parent with sufficient space,
-        the child slices directly into the parent's memory region.
-
-        Aliasing behavior:
-        - Child aliases shared parent with space: child OVERLAPS parent
-        - Child aliases shared parent without space: fresh allocation
-        - Child aliases local parent: fresh shared allocation
-        - Non-aliased buffer: fresh allocation
-
-        All allocations use the SAME shared array; aliased buffers
-        reuse parent memory via deliberate overlap.
-
-        Returns
-        -------
-        Dict[str, slice]
-            Single unified mapping of buffer names to shared memory
-            slices.
-        """
-        offset = 0
-        layout = {}
-        self._alias_consumption.clear()
-
-        # Step 1: Allocate non-aliased buffers that use shared memory
-        for name, entry in self.entries.items():
-            if not entry._use_shared or entry.aliases is not None:
-                continue
-            layout[name] = slice(offset, offset + entry.size)
-            if entry.is_shared:
-                self._alias_consumption[name] = 0
-            offset += entry.size
-
-        # Step 2: Process aliased buffers
-        for name, entry in self.entries.items():
-            if entry.aliases is None or entry.location != 'shared':
-                continue
-
-            parent_entry = self.entries[entry.aliases]
-
-            if parent_entry._use_shared:
-                # Parent is shared - check if we can alias it
-                consumed = self._alias_consumption.get(entry.aliases, 0)
-                available = parent_entry.size - consumed
-
-                if entry.size <= available:
-                    # Alias within parent (WITH OVERLAP - reuse memory)
-                    parent_slice = layout[entry.aliases]
-                    start = parent_slice.start + consumed
-                    layout[name] = slice(start, start + entry.size)
-                    self._alias_consumption[entry.aliases] = (
-                        consumed + entry.size
-                    )
-                else:
-                    # Parent full, allocate fresh shared space
-                    layout[name] = slice(offset, offset + entry.size)
-                    offset += entry.size
-            else:
-                # Parent is local, allocate fresh shared space for child
-                layout[name] = slice(offset, offset + entry.size)
-                offset += entry.size
-
-        return layout
-
-=======
->>>>>>> 35b624f1
     @property
     def shared_layout(self) -> Dict[str, slice]:
         """Return shared memory layout.
