--- conflicted
+++ resolved
@@ -190,10 +190,6 @@
     @cuda.jit(
         device=True,
         inline=True,
-<<<<<<< HEAD
-        **compile_kwargs,
-=======
->>>>>>> 6157ac57
     )
     def selp(pred, true_value, false_value):
         return true_value if pred else false_value
@@ -201,10 +197,6 @@
     @cuda.jit(
         device=True,
         inline=True,
-<<<<<<< HEAD
-        **compile_kwargs,
-=======
->>>>>>> 6157ac57
     )
     def activemask():
         return 0xFFFFFFFF
@@ -212,10 +204,6 @@
     @cuda.jit(
         device=True,
         inline=True,
-<<<<<<< HEAD
-        **compile_kwargs,
-=======
->>>>>>> 6157ac57
     )
     def all_sync(mask, predicate):
         return predicate
