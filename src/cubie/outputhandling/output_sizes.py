"""Sizing helpers for output arrays.

The classes in this module compute output array shapes needed for CUDA
batch solving host-visible output layouts. Each class inherits from
:class:`ArraySizingClass`, which offers a utility for coercing zero-sized
buffers to a minimum of one element for safe allocation.

Internal loop buffer sizing is handled by
:class:`cubie.integrators.loops.ode_loop.LoopBufferSettings`.
"""

from typing import TYPE_CHECKING, Optional, Tuple

if TYPE_CHECKING:
    from cubie.batchsolving.BatchSolverKernel import BatchSolverKernel
    from cubie.outputhandling.output_functions import OutputFunctions

from abc import ABC

import attrs

from cubie._utils import ensure_nonzero_size


@attrs.define
class ArraySizingClass(ABC):
    """Base class for output sizing helpers.

    Notes
    -----
    All subclasses inherit the :pyattr:`nonzero` property, which ensures that
    every integer or tuple size has a minimum length of one so host-side
    allocation code can safely request buffers.
    """

    @property
    def nonzero(self) -> "ArraySizingClass":
        """Return a copy with all sizes expanded to at least one element.

        Returns
        -------
        ArraySizingClass
            A new object with every integer and tuple size coerced to a
            minimum of one.

        Notes
        -----
        CUDA allocators cannot handle zero-length buffers, so callers should
        use this property before preallocating device or host memory from
        sizing data.
        """
        new_obj = attrs.evolve(self)
        for field in attrs.fields(self.__class__):
            value = getattr(new_obj, field.name)
            if isinstance(value, (int, tuple)):
                setattr(new_obj, field.name, ensure_nonzero_size(value))
        return new_obj


@attrs.define
class OutputArrayHeights(ArraySizingClass):
    """Heights of time-series and summary outputs.

    Attributes
    ----------
    state : int, default 1
        Height of state output arrays, including a slot for time stamps when
        requested.
    observables : int, default 1
        Height of observable output arrays.
    state_summaries : int, default 1
        Height of state summary outputs.
    observable_summaries : int, default 1
        Height of observable summary outputs.
    per_variable : int, default 1
        Height reserved per tracked variable for summary outputs.
    """

    state: int = attrs.field(
        default=1, validator=attrs.validators.instance_of(int)
    )
    observables: int = attrs.field(
        default=1, validator=attrs.validators.instance_of(int)
    )
    state_summaries: int = attrs.field(
        default=1, validator=attrs.validators.instance_of(int)
    )
    observable_summaries: int = attrs.field(
        default=1, validator=attrs.validators.instance_of(int)
    )
    per_variable: int = attrs.field(
        default=1, validator=attrs.validators.instance_of(int)
    )

    @classmethod
    def from_output_fns(
        cls, output_fns: "OutputFunctions"
    ) -> "OutputArrayHeights":
        """Compute array heights from configured output functions.

        Parameters
        ----------
        output_fns
            Output function factory describing which values are saved and how
            summaries are aggregated.

        Returns
        -------
        OutputArrayHeights
            Array heights derived from the output configuration.

        Notes
        -----
        The state output height reserves an extra row when time saving is
        enabled so that timestamps align with the saved states.
        """
        state = output_fns.n_saved_states + 1 * output_fns.save_time
        observables = output_fns.n_saved_observables
        state_summaries = output_fns.state_summaries_output_height
        observable_summaries = output_fns.observable_summaries_output_height
        per_variable = output_fns.summaries_output_height_per_var
        obj = cls(
            state,
            observables,
            state_summaries,
            observable_summaries,
            per_variable,
        )
        return obj


@attrs.define
class SingleRunOutputSizes(ArraySizingClass):
    """Output array sizes for a single integration run.

    This class provides 2D array sizes (time × variable) for output arrays
    from a single integration run.

    Attributes
    ----------
    state : tuple[int, int], default (1, 1)
        Shape of state output array as (time_samples, n_variables).
    observables : tuple[int, int], default (1, 1)
        Shape of observable output array as (time_samples, n_variables).
    state_summaries : tuple[int, int], default (1, 1)
        Shape of state summary array as (summary_samples, n_summaries).
    observable_summaries : tuple[int, int], default (1, 1)
        Shape of observable summary array as (summary_samples, n_summaries).
    stride_order : tuple[str, ...], default ("time", "variable")
        Order of dimensions in the arrays.
    """

    state: Tuple[int, int] = attrs.field(
        default=(1, 1), validator=attrs.validators.instance_of(Tuple)
    )
    observables: Tuple[int, int] = attrs.field(
        default=(1, 1), validator=attrs.validators.instance_of(Tuple)
    )
    state_summaries: Tuple[int, int] = attrs.field(
        default=(1, 1), validator=attrs.validators.instance_of(Tuple)
    )
    observable_summaries: Tuple[int, int] = attrs.field(
        default=(1, 1), validator=attrs.validators.instance_of(Tuple)
    )
    stride_order: Tuple[str, ...] = attrs.field(
        default=("time", "variable"),
        validator=attrs.validators.deep_iterable(
            attrs.validators.in_(["time", "variable"])
        ),
    )

    @classmethod
    def from_solver(
        cls, solver_instance: "BatchSolverKernel"
    ) -> "SingleRunOutputSizes":
        """Transform solver metadata into single-run output shapes.

        Parameters
        ----------
        solver_instance
            Batch solver kernel exposing ``output_array_heights``,
            ``output_length``, and ``summaries_length`` attributes.

        Returns
        -------
        SingleRunOutputSizes
            Array shapes for one simulation run.
        """
        heights = solver_instance.output_array_heights
        output_samples = solver_instance.output_length
        summarise_samples = solver_instance.summaries_length

        state = (output_samples, heights.state)
        observables = (output_samples, heights.observables)
        state_summaries = (summarise_samples, heights.state_summaries)
        observable_summaries = (
            summarise_samples,
            heights.observable_summaries,
        )
        obj = cls(
            state,
            observables,
            state_summaries,
            observable_summaries,
        )

        return obj


@attrs.define
class BatchInputSizes(ArraySizingClass):
    """Input array sizes for batch integration runs.

    This class specifies the sizes of input arrays needed for batch
    processing, including initial conditions, parameters, and forcing terms.

    Attributes
    ----------
    initial_values : tuple[int, int], default (1, 1)
        Shape of initial values array as (n_states, n_runs).
    parameters : tuple[int, int], default (1, 1)
        Shape of parameters array as (n_parameters, n_runs).
    driver_coefficients : tuple[int or None, int, int or None],
        default (1, 1, 1)
        Shape of the driver coefficient array as
        (num_segments, num_drivers, polynomial_degree).
    stride_order : tuple[str, ...], default ("variable", "run")
        Order of dimensions in the input arrays.
    """

    initial_values: Tuple[int, int] = attrs.field(
        default=(1, 1), validator=attrs.validators.instance_of(Tuple)
    )
    parameters: Tuple[int, int] = attrs.field(
        default=(1, 1), validator=attrs.validators.instance_of(Tuple)
    )
    driver_coefficients: Tuple[Optional[int], int, Optional[int]] = attrs.field(
        default=(1, 1, 1), validator=attrs.validators.instance_of(Tuple)
    )

    stride_order: Tuple[str, ...] = attrs.field(
        default=("variable", "run"),
        validator=attrs.validators.deep_iterable(
            attrs.validators.in_(["run", "variable"])
        ),
    )

    @classmethod
    def from_solver(
        cls, solver_instance: "BatchSolverKernel"
    ) -> "BatchInputSizes":
        """Create batch input shapes based on solver metadata.

        Parameters
        ----------
        solver_instance
            Batch solver kernel exposing ``num_runs`` and system sizes.

        Returns
        -------
        BatchInputSizes
            Input array dimensions for the batch run.
        """
        system_sizes = solver_instance.system_sizes
        num_runs = solver_instance.num_runs
<<<<<<< HEAD
        initial_values = (loopBufferSizes.state, num_runs)
        parameters = (loopBufferSizes.parameters, num_runs)
        driver_coefficients = (None, loopBufferSizes.drivers, None)
=======
        initial_values = (num_runs, system_sizes.states)
        parameters = (num_runs, system_sizes.parameters)
        driver_coefficients = (None, system_sizes.drivers, None)
>>>>>>> 59419e69

        obj = cls(initial_values, parameters, driver_coefficients)
        return obj


@attrs.define
class BatchOutputSizes(ArraySizingClass):
    """Output array sizes for batch integration runs.

    This class provides 3D array sizes (time × variable × run) for output
    arrays from batch integration runs.

    Attributes
    ----------
    state : tuple[int, int, int], default (1, 1, 1)
        Shape of state output array as (time_samples, n_variables, n_runs).
    observables : tuple[int, int, int], default (1, 1, 1)
        Shape of observable output array as (time_samples, n_variables,
        n_runs).
    state_summaries : tuple[int, int, int], default (1, 1, 1)
        Shape of state summary array as (summary_samples, n_summaries,
        n_runs).
    observable_summaries : tuple[int, int, int], default (1, 1, 1)
        Shape of observable summary array as (summary_samples, n_summaries,
        n_runs).
    status_codes : tuple[int], default (1,)
        Shape of the status code output array indexed by run.
    stride_order : tuple[str, ...], default ("time", "variable", "run")
        Order of dimensions in the output arrays.
    """

    state: Tuple[int, int, int] = attrs.field(
        default=(1, 1, 1), validator=attrs.validators.instance_of(Tuple)
    )
    observables: Tuple[int, int, int] = attrs.field(
        default=(1, 1, 1), validator=attrs.validators.instance_of(Tuple)
    )
    state_summaries: Tuple[int, int, int] = attrs.field(
        default=(1, 1, 1), validator=attrs.validators.instance_of(Tuple)
    )
    observable_summaries: Tuple[int, int, int] = attrs.field(
        default=(1, 1, 1), validator=attrs.validators.instance_of(Tuple)
    )
    status_codes: Tuple[int] = attrs.field(
        default=(1,), validator=attrs.validators.instance_of(Tuple)
    )
    iteration_counters: Tuple[int, int, int] = attrs.field(
        default=(1, 4, 1), validator=attrs.validators.instance_of(Tuple)
    )
    stride_order: Tuple[str, ...] = attrs.field(
        default=("time", "variable", "run"),
        validator=attrs.validators.deep_iterable(
            attrs.validators.in_(["time", "run", "variable"])
        ),
    )

    @classmethod
    def from_solver(
        cls, solver_instance: "BatchSolverKernel"
    ) -> "BatchOutputSizes":
        """Lift single-run shapes to batched output arrays.

        Parameters
        ----------
        solver_instance
            Batch solver kernel exposing ``num_runs`` and single-run sizing
            helpers.

        Returns
        -------
        BatchOutputSizes
            Output array dimensions for the batch run.

        Notes
        -----
        Builds 3D arrays by pairing the number of runs with single-run heights
        for each data category.
        """
        single_run_sizes = SingleRunOutputSizes.from_solver(solver_instance)
        num_runs = solver_instance.num_runs
        state = (
            single_run_sizes.state[0],
            single_run_sizes.state[1],
            num_runs,
        )
        observables = (
            single_run_sizes.observables[0],
            single_run_sizes.observables[1],
            num_runs,
        )
        state_summaries = (
            single_run_sizes.state_summaries[0],
            single_run_sizes.state_summaries[1],
            num_runs,
        )
        observable_summaries = (
            single_run_sizes.observable_summaries[0],
            single_run_sizes.observable_summaries[1],
            num_runs,
        )
        status_codes = (num_runs,)
        
        # Iteration counters have shape (n_saves, 4, n_runs)
        # where 4 is for [Newton, Krylov, steps, rejections]
        iteration_counters = (
            single_run_sizes.state[0],  # n_saves
            4,
            num_runs,
        )
        
        obj = cls(
            state,
            observables,
            state_summaries,
            observable_summaries,
            status_codes,
            iteration_counters,
        )
        return obj<|MERGE_RESOLUTION|>--- conflicted
+++ resolved
@@ -263,16 +263,9 @@
         """
         system_sizes = solver_instance.system_sizes
         num_runs = solver_instance.num_runs
-<<<<<<< HEAD
-        initial_values = (loopBufferSizes.state, num_runs)
-        parameters = (loopBufferSizes.parameters, num_runs)
-        driver_coefficients = (None, loopBufferSizes.drivers, None)
-=======
-        initial_values = (num_runs, system_sizes.states)
-        parameters = (num_runs, system_sizes.parameters)
-        driver_coefficients = (None, system_sizes.drivers, None)
->>>>>>> 59419e69
-
+        initial_values = (system_sizes.states, num_runs)
+        parameters = ( system_sizes.parameters, num_runs)
+        driver_coefficients = (None,  system_sizes.drivers, None)
         obj = cls(initial_values, parameters, driver_coefficients)
         return obj
 
