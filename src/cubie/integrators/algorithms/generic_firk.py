"""Fully implicit Runge--Kutta integration step implementation.

This module provides the :class:`FIRKStep` class, which implements fully
implicit Runge--Kutta (FIRK) methods using configurable Butcher tableaus.
Unlike DIRK methods, FIRK methods have a fully dense coefficient matrix,
requiring all stages to be solved simultaneously as a coupled system.

Key Features
------------
- Configurable tableaus via :class:`FIRKTableau`
- Automatic controller defaults selection based on error estimate capability
- Matrix-free Newton-Krylov solvers for coupled implicit stages
- Support for high-order implicit methods (e.g., Gauss-Legendre)

Notes
-----
The module defines two sets of default step controller settings:

- :data:`FIRK_ADAPTIVE_DEFAULTS`: Used when the tableau has an embedded
  error estimate. Defaults to PI controller with adaptive stepping.
- :data:`FIRK_FIXED_DEFAULTS`: Used when the tableau lacks an error
  estimate. Defaults to fixed-step controller.

This dynamic selection ensures that users cannot accidentally pair an
errorless tableau with an adaptive controller, which would fail at runtime.
"""

from typing import Callable, Optional

import attrs
from attrs import validators
import numpy as np
from numba import cuda, int16, int32

from cubie._utils import PrecisionDType, getype_validator
from cubie.BufferSettings import BufferSettings, LocalSizes, SliceIndices
from cubie.integrators.algorithms.base_algorithm_step import (
    StepCache,
    StepControlDefaults,
)
from cubie.integrators.algorithms.generic_firk_tableaus import (
    DEFAULT_FIRK_TABLEAU,
    FIRKTableau,
)
from cubie.integrators.algorithms.ode_implicitstep import (
    ImplicitStepConfig,
    ODEImplicitStep,
)
from cubie.integrators.matrix_free_solvers import (
    linear_solver_factory,
    newton_krylov_solver_factory,
)


@attrs.define
class FIRKLocalSizes(LocalSizes):
    """Local array sizes for FIRK buffers with nonzero guarantees.

    Attributes
    ----------
    solver_scratch : int
        Solver scratch buffer size.
    stage_increment : int
        Stage increment buffer size.
    stage_driver_stack : int
        Stage driver stack buffer size.
    stage_state : int
        Stage state buffer size.
    """

    solver_scratch: int = attrs.field(validator=getype_validator(int, 0))
    stage_increment: int = attrs.field(validator=getype_validator(int, 0))
    stage_driver_stack: int = attrs.field(validator=getype_validator(int, 0))
    stage_state: int = attrs.field(validator=getype_validator(int, 0))


@attrs.define
class FIRKSliceIndices(SliceIndices):
    """Slice container for FIRK shared memory buffer layouts.

    Attributes
    ----------
    solver_scratch : slice
        Slice covering the solver scratch buffer (empty if local).
    stage_increment : slice
        Slice covering the stage increment buffer.
    stage_driver_stack : slice
        Slice covering the stage driver stack buffer.
    stage_state : slice
        Slice covering the stage state buffer.
    local_end : int
        Offset of the end of algorithm-managed shared memory.
    """

    solver_scratch: slice = attrs.field()
    stage_increment: slice = attrs.field()
    stage_driver_stack: slice = attrs.field()
    stage_state: slice = attrs.field()
    local_end: int = attrs.field()


@attrs.define
class FIRKBufferSettings(BufferSettings):
    """Configuration for FIRK step buffer sizes and memory locations.

    Controls memory locations for solver_scratch, stage_increment,
    stage_driver_stack, and stage_state buffers used during FIRK
    integration steps.

    Attributes
    ----------
    n : int
        Number of state variables.
    stage_count : int
        Number of RK stages.
    n_drivers : int
        Number of driver variables.
    solver_scratch_location : str
        Memory location for Newton solver scratch: 'local' or 'shared'.
    stage_increment_location : str
        Memory location for stage increment buffer: 'local' or 'shared'.
    stage_driver_stack_location : str
        Memory location for stage driver stack: 'local' or 'shared'.
    stage_state_location : str
        Memory location for stage state buffer: 'local' or 'shared'.
    """

    n: int = attrs.field(validator=getype_validator(int, 1))
    stage_count: int = attrs.field(validator=getype_validator(int, 1))
    n_drivers: int = attrs.field(default=0, validator=getype_validator(int, 0))
    solver_scratch_location: str = attrs.field(
<<<<<<< HEAD
        default='shared', validator=validators.in_(["local", "shared"])
    )
    stage_increment_location: str = attrs.field(
        default='shared', validator=validators.in_(["local", "shared"])
    )
    stage_driver_stack_location: str = attrs.field(
        default='shared', validator=validators.in_(["local", "shared"])
=======
        default='local', validator=validators.in_(["local", "shared"])
    )
    stage_increment_location: str = attrs.field(
        default='local', validator=validators.in_(["local", "shared"])
    )
    stage_driver_stack_location: str = attrs.field(
        default='local', validator=validators.in_(["local", "shared"])
>>>>>>> 928ae9ea
    )
    stage_state_location: str = attrs.field(
        default='local', validator=validators.in_(["local", "shared"])
    )

    @property
    def use_shared_solver_scratch(self) -> bool:
        """Return True if solver_scratch buffer uses shared memory."""
        return self.solver_scratch_location == 'shared'

    @property
    def use_shared_stage_increment(self) -> bool:
        """Return True if stage_increment buffer uses shared memory."""
        return self.stage_increment_location == 'shared'

    @property
    def use_shared_stage_driver_stack(self) -> bool:
        """Return True if stage_driver_stack buffer uses shared memory."""
        return self.stage_driver_stack_location == 'shared'

    @property
    def use_shared_stage_state(self) -> bool:
        """Return True if stage_state buffer uses shared memory."""
        return self.stage_state_location == 'shared'

    @property
    def all_stages_n(self) -> int:
        """Return the flattened dimension covering all stage increments."""
        return self.stage_count * self.n

    @property
    def solver_scratch_elements(self) -> int:
        """Return solver scratch elements (2 * all_stages_n)."""
        return 2 * self.all_stages_n

    @property
    def stage_driver_stack_elements(self) -> int:
        """Return stage driver stack elements (stage_count * n_drivers)."""
        return self.stage_count * self.n_drivers

    @property
    def shared_memory_elements(self) -> int:
        """Return total shared memory elements required.

        Includes solver_scratch, stage_increment, and stage_driver_stack
        if configured for shared memory.
        """
        total = 0
        if self.use_shared_solver_scratch:
            total += self.solver_scratch_elements
        if self.use_shared_stage_increment:
            total += self.all_stages_n
        if self.use_shared_stage_driver_stack:
            total += self.stage_driver_stack_elements
        if self.use_shared_stage_state:
            total += self.n
        return total

    @property
    def local_memory_elements(self) -> int:
        """Return total local memory elements required.

        Includes buffers configured with location='local'.
        """
        total = 0
        if not self.use_shared_solver_scratch:
            total += self.solver_scratch_elements
        if not self.use_shared_stage_increment:
            total += self.all_stages_n
        if not self.use_shared_stage_driver_stack:
            total += self.stage_driver_stack_elements
        if not self.use_shared_stage_state:
            total += self.n
        return total

    @property
    def local_sizes(self) -> FIRKLocalSizes:
        """Return FIRKLocalSizes instance with buffer sizes.

        The returned object provides nonzero sizes suitable for
        cuda.local.array allocation.
        """
        return FIRKLocalSizes(
            solver_scratch=self.solver_scratch_elements,
            stage_increment=self.all_stages_n,
            stage_driver_stack=self.stage_driver_stack_elements,
            stage_state=self.n,
        )

    @property
    def shared_indices(self) -> FIRKSliceIndices:
        """Return FIRKSliceIndices instance with shared memory layout.

        The returned object contains slices for each buffer's region
        in shared memory. Local buffers receive empty slices.
        """
        ptr = 0

        if self.use_shared_solver_scratch:
            solver_scratch_slice = slice(ptr, ptr + self.solver_scratch_elements)
            ptr += self.solver_scratch_elements
        else:
            solver_scratch_slice = slice(0, 0)

        if self.use_shared_stage_increment:
            stage_increment_slice = slice(ptr, ptr + self.all_stages_n)
            ptr += self.all_stages_n
        else:
            stage_increment_slice = slice(0, 0)

        if self.use_shared_stage_driver_stack:
            stage_driver_stack_slice = slice(
                ptr, ptr + self.stage_driver_stack_elements
            )
            ptr += self.stage_driver_stack_elements
        else:
            stage_driver_stack_slice = slice(0, 0)

        if self.use_shared_stage_state:
            stage_state_slice = slice(ptr, ptr + self.n)
            ptr += self.n
        else:
            stage_state_slice = slice(0, 0)

        return FIRKSliceIndices(
            solver_scratch=solver_scratch_slice,
            stage_increment=stage_increment_slice,
            stage_driver_stack=stage_driver_stack_slice,
            stage_state=stage_state_slice,
            local_end=ptr,
        )


# Buffer location parameters for FIRK algorithms
ALL_FIRK_BUFFER_LOCATION_PARAMETERS = {
    "solver_scratch_location",
    "stage_increment_location",
    "stage_driver_stack_location",
    "stage_state_location",
}


FIRK_ADAPTIVE_DEFAULTS = StepControlDefaults(
    step_controller={
        "step_controller": "pi",
        "dt_min": 1e-6,
        "dt_max": 1e-1,
        "kp": 0.6,
        "kd": 0.4,
        "deadband_min": 1.0,
        "deadband_max": 1.1,
        "min_gain": 0.5,
        "max_gain": 2.0,
    }
)
"""Default step controller settings for adaptive FIRK tableaus.

This configuration is used when the FIRK tableau has an embedded error
estimate (``tableau.has_error_estimate == True``).

The PI controller provides robust adaptive stepping with proportional and
derivative terms to smooth step size adjustments. The deadband prevents
unnecessary step size changes for small variations in the error estimate.

Notes
-----
These defaults are applied automatically when creating a :class:`FIRKStep`
with an adaptive tableau. Users can override any of these settings by
explicitly specifying step controller parameters.
"""

FIRK_FIXED_DEFAULTS = StepControlDefaults(
    step_controller={
        "step_controller": "fixed",
        "dt": 1e-3,
    }
)
"""Default step controller settings for errorless FIRK tableaus.

This configuration is used when the FIRK tableau lacks an embedded error
estimate (``tableau.has_error_estimate == False``).

Fixed-step controllers maintain a constant step size throughout the
integration. This is the only valid choice for errorless tableaus since
adaptive stepping requires an error estimate to adjust the step size.

Notes
-----
These defaults are applied automatically when creating a :class:`FIRKStep`
with an errorless tableau. Users can override the step size ``dt`` by
explicitly specifying it in the step controller settings.
"""


@attrs.define
class FIRKStepConfig(ImplicitStepConfig):
    """Configuration describing the FIRK integrator."""

    tableau: FIRKTableau = attrs.field(
        default=DEFAULT_FIRK_TABLEAU,
    )
    buffer_settings: Optional[FIRKBufferSettings] = attrs.field(
        default=None,
        validator=validators.optional(
            validators.instance_of(FIRKBufferSettings)
        ),
    )

    @property
    def stage_count(self) -> int:
        """Return the number of stages described by the tableau."""

        return self.tableau.stage_count

    @property
    def all_stages_n(self) -> int:
        """Return the flattened dimension covering all stage increments."""

        return self.stage_count * self.n


class FIRKStep(ODEImplicitStep):
    """Fully implicit Runge--Kutta step with an embedded error estimate."""

    def __init__(
        self,
        precision: PrecisionDType,
        n: int,
        dxdt_function: Optional[Callable] = None,
        observables_function: Optional[Callable] = None,
        driver_function: Optional[Callable] = None,
        get_solver_helper_fn: Optional[Callable] = None,
        preconditioner_order: int = 2,
        krylov_tolerance: float = 1e-6,
        max_linear_iters: int = 200,
        linear_correction_type: str = "minimal_residual",
        newton_tolerance: float = 1e-6,
        max_newton_iters: int = 100,
        newton_damping: float = 0.5,
        newton_max_backtracks: int = 8,
        tableau: FIRKTableau = DEFAULT_FIRK_TABLEAU,
        n_drivers: int = 0,
<<<<<<< HEAD
        solver_scratch_location: str = 'shared',
        stage_increment_location: str = 'shared',
        stage_driver_stack_location: str = 'shared',
        stage_state_location: str = 'local',
=======
        solver_scratch_location: Optional[str] = None,
        stage_increment_location: Optional[str] = None,
        stage_driver_stack_location: Optional[str] = None,
        stage_state_location: Optional[str] = None,
>>>>>>> 928ae9ea
    ) -> None:
        """Initialise the FIRK step configuration.
        
        This constructor creates a FIRK step object and automatically selects
        appropriate default step controller settings based on whether the
        tableau has an embedded error estimate. Tableaus with error estimates
        default to adaptive stepping (PI controller), while errorless tableaus
        default to fixed stepping.

        Parameters
        ----------
        precision
            Floating-point precision for CUDA computations.
        n
            Number of state variables in the ODE system.
        dxdt_function
            Compiled CUDA device function computing state derivatives.
        observables_function
            Optional compiled CUDA device function computing observables.
        driver_function
            Optional compiled CUDA device function computing time-varying
            drivers.
        get_solver_helper_fn
            Factory function returning solver helper for Jacobian operations.
        preconditioner_order
            Order of the finite-difference Jacobian approximation used in the
            preconditioner.
        krylov_tolerance
            Convergence tolerance for the Krylov linear solver.
        max_linear_iters
            Maximum iterations allowed for the Krylov solver.
        linear_correction_type
            Type of Krylov correction ("minimal_residual" or other).
        newton_tolerance
            Convergence tolerance for Newton iterations.
        max_newton_iters
            Maximum Newton iterations per implicit stage solve.
        newton_damping
            Damping factor for Newton step size.
        newton_max_backtracks
            Maximum backtracking steps in Newton's method.
        tableau
            FIRK tableau describing the coefficients. Defaults to
            :data:`DEFAULT_FIRK_TABLEAU`.
        n_drivers
            Number of driver variables in the system.
        
        Notes
        -----
        The step controller defaults are selected dynamically:
        
        - If ``tableau.has_error_estimate`` is ``True``:
          Uses :data:`FIRK_ADAPTIVE_DEFAULTS` (PI controller)
        - If ``tableau.has_error_estimate`` is ``False``:
          Uses :data:`FIRK_FIXED_DEFAULTS` (fixed-step controller)
        
        This automatic selection prevents incompatible configurations where
        an adaptive controller is paired with an errorless tableau.
        
        FIRK methods require solving a coupled system of all stages
        simultaneously, which is more computationally expensive than DIRK
        methods but can achieve higher orders of accuracy for stiff systems.
        """

        mass = np.eye(n, dtype=precision)
<<<<<<< HEAD
        # Create buffer_settings with user-provided locations
        buffer_settings = FIRKBufferSettings(
            n=n,
            stage_count=tableau.stage_count,
            n_drivers=n_drivers,
            solver_scratch_location=solver_scratch_location,
            stage_increment_location=stage_increment_location,
            stage_driver_stack_location=stage_driver_stack_location,
            stage_state_location=stage_state_location,
        )
=======
        # Create buffer_settings - only pass locations if explicitly provided
        buffer_kwargs = {
            'n': n,
            'stage_count': tableau.stage_count,
            'n_drivers': n_drivers,
        }
        if solver_scratch_location is not None:
            buffer_kwargs['solver_scratch_location'] = solver_scratch_location
        if stage_increment_location is not None:
            buffer_kwargs['stage_increment_location'] = stage_increment_location
        if stage_driver_stack_location is not None:
            buffer_kwargs['stage_driver_stack_location'] = stage_driver_stack_location
        if stage_state_location is not None:
            buffer_kwargs['stage_state_location'] = stage_state_location
        buffer_settings = FIRKBufferSettings(**buffer_kwargs)
>>>>>>> 928ae9ea
        config_kwargs = {
            "precision": precision,
            "n": n,
            "n_drivers": n_drivers,
            "dxdt_function": dxdt_function,
            "observables_function": observables_function,
            "driver_function": driver_function,
            "get_solver_helper_fn": get_solver_helper_fn,
            "preconditioner_order": preconditioner_order,
            "krylov_tolerance": krylov_tolerance,
            "max_linear_iters": max_linear_iters,
            "linear_correction_type": linear_correction_type,
            "newton_tolerance": newton_tolerance,
            "max_newton_iters": max_newton_iters,
            "newton_damping": newton_damping,
            "newton_max_backtracks": newton_max_backtracks,
            "tableau": tableau,
            "beta": 1.0,
            "gamma": 1.0,
            "M": mass,
            "buffer_settings": buffer_settings,
        }
        
        config = FIRKStepConfig(**config_kwargs)

        if tableau.has_error_estimate:
            defaults = FIRK_ADAPTIVE_DEFAULTS
        else:
            defaults = FIRK_FIXED_DEFAULTS

        super().__init__(config, defaults)

    def build_implicit_helpers(
        self,
    ) -> Callable:
        """Construct the nonlinear solver chain used by implicit methods."""

        precision = self.precision
        config = self.compile_settings
        tableau = config.tableau
        beta = config.beta
        gamma = config.gamma
        mass = config.M
        stage_count = config.stage_count
        all_stages_n = config.all_stages_n

        get_fn = config.get_solver_helper_fn

        stage_coefficients = [list(row) for row in tableau.a]
        stage_nodes = list(tableau.c)

        residual = get_fn(
            "n_stage_residual",
            beta=beta,
            gamma=gamma,
            mass=mass,
            stage_coefficients=stage_coefficients,
            stage_nodes=stage_nodes,
        )

        operator = get_fn(
            "n_stage_linear_operator",
            beta=beta,
            gamma=gamma,
            mass=mass,
            stage_coefficients=stage_coefficients,
            stage_nodes=stage_nodes,
        )

        preconditioner = get_fn(
            "n_stage_neumann_preconditioner",
            beta=beta,
            gamma=gamma,
            preconditioner_order=config.preconditioner_order,
            stage_coefficients=stage_coefficients,
            stage_nodes=stage_nodes,
        )

        krylov_tolerance = config.krylov_tolerance
        max_linear_iters = config.max_linear_iters
        correction_type = config.linear_correction_type

        linear_solver = linear_solver_factory(
            operator,
            n=all_stages_n,
            preconditioner=preconditioner,
            correction_type=correction_type,
            tolerance=krylov_tolerance,
            max_iters=max_linear_iters,
        )

        newton_tolerance = config.newton_tolerance
        max_newton_iters = config.max_newton_iters
        newton_damping = config.newton_damping
        newton_max_backtracks = config.newton_max_backtracks

        nonlinear_solver = newton_krylov_solver_factory(
            residual_function=residual,
            linear_solver=linear_solver,
            n=all_stages_n,
            tolerance=newton_tolerance,
            max_iters=max_newton_iters,
            damping=newton_damping,
            max_backtracks=newton_max_backtracks,
            precision=precision,
        )

        return nonlinear_solver

    def build_step(
        self,
        solver_fn: Callable,
        dxdt_fn: Callable,
        observables_function: Callable,
        driver_function: Optional[Callable],
        numba_precision: type,
        n: int,
        n_drivers: int,
    ) -> StepCache:  # pragma: no cover - device function
        """Compile the FIRK device step."""

        config = self.compile_settings
        precision = self.precision
        tableau = config.tableau
        nonlinear_solver = solver_fn
        n_arraysize = n
        n_drivers_arraysize = n_drivers
        n = int32(n)
        n_drivers = int32(n_drivers)
        stage_count = int32(self.stage_count)
        all_stages_n = int32(config.all_stages_n)

        has_driver_function = driver_function is not None
        has_error = self.is_adaptive

        stage_rhs_coeffs = tableau.a_flat(numba_precision)
        solution_weights = tableau.typed_vector(tableau.b, numba_precision)
        typed_zero = numba_precision(0.0)
        error_weights = tableau.error_weights(numba_precision)
        if error_weights is None or not has_error:
            error_weights = tuple(typed_zero for _ in range(stage_count))
        stage_time_fractions = tableau.typed_vector(tableau.c, numba_precision)

        # Last-step caching optimization (issue #163):
        # Replace streaming accumulation with direct assignment when
        # stage matches b or b_hat row in coupling matrix.
        # accumulates_output = 1
        accumulates_output = tableau.accumulates_output
        accumulates_error = tableau.accumulates_error
        b_row = tableau.b_matches_a_row
        b_hat_row = tableau.b_hat_matches_a_row
        if b_row is not None:
            b_row = int32(b_row)
        if b_hat_row is not None:
            b_hat_row = int32(b_hat_row)

        ends_at_one = stage_time_fractions[-1] == numba_precision(1.0)

        # Buffer settings from compile_settings for selective shared/local
        buffer_settings = config.buffer_settings

        # Unpack boolean flags as compile-time constants
        solver_scratch_shared = buffer_settings.use_shared_solver_scratch
        stage_increment_shared = buffer_settings.use_shared_stage_increment
        stage_driver_stack_shared = buffer_settings.use_shared_stage_driver_stack
        stage_state_shared = buffer_settings.use_shared_stage_state

        # Unpack slice indices for shared memory layout
        shared_indices = buffer_settings.shared_indices
        solver_scratch_slice = shared_indices.solver_scratch
        stage_increment_slice = shared_indices.stage_increment
        stage_driver_stack_slice = shared_indices.stage_driver_stack
        stage_state_slice = shared_indices.stage_state

        # Unpack local sizes for local array allocation
        local_sizes = buffer_settings.local_sizes
        solver_scratch_local_size = local_sizes.nonzero('solver_scratch')
        stage_increment_local_size = local_sizes.nonzero('stage_increment')
        stage_driver_stack_local_size = local_sizes.nonzero('stage_driver_stack')
        stage_state_local_size = local_sizes.nonzero('stage_state')
        # no cover: start
        @cuda.jit(
            (
                numba_precision[::1],
                numba_precision[::1],
                numba_precision[::1],
                numba_precision[:, :, ::1],
                numba_precision[::1],
                numba_precision[::1],
                numba_precision[::1],
                numba_precision[::1],
                numba_precision[::1],
                numba_precision,
                numba_precision,
                int16,
                int16,
                numba_precision[::1],
                numba_precision[::1],
                int32[::1],
            ),
            device=True,
            inline=True,
        )
        def step(
            state,
            proposed_state,
            parameters,
            driver_coeffs,
            drivers_buffer,
            proposed_drivers,
            observables,
            proposed_observables,
            error,
            dt_scalar,
            time_scalar,
            first_step_flag,
            accepted_flag,
            shared,
            persistent_local,
            counters,
        ):

            # ----------------------------------------------------------- #
            # Selective allocation from local or shared memory
            # ----------------------------------------------------------- #
            if stage_state_shared:
                stage_state = shared[stage_state_slice]
            else:
                stage_state = cuda.local.array(stage_state_local_size,
                                               precision)
                for _i in range(stage_state_local_size):
                    stage_state[_i] = numba_precision(0.0)

            if solver_scratch_shared:
                solver_scratch = shared[solver_scratch_slice]
            else:
                solver_scratch = cuda.local.array(
                    solver_scratch_local_size, precision
                )
                for _i in range(solver_scratch_local_size):
                    solver_scratch[_i] = numba_precision(0.0)

            if stage_increment_shared:
                stage_increment = shared[stage_increment_slice]
            else:
                stage_increment = cuda.local.array(stage_increment_local_size,
                                                   precision)
                for _i in range(stage_increment_local_size):
                    stage_increment[_i] = numba_precision(0.0)

            if stage_driver_stack_shared:
                stage_driver_stack = shared[stage_driver_stack_slice]
            else:
                stage_driver_stack = cuda.local.array(
                    stage_driver_stack_local_size, precision
                )
                for _i in range(stage_driver_stack_local_size):
                    stage_driver_stack[_i] = numba_precision(0.0)
            # ----------------------------------------------------------- #


            current_time = time_scalar
            end_time = current_time + dt_scalar
            status_code = int32(0)
            stage_rhs_flat = solver_scratch[:all_stages_n]

            for idx in range(n):
                if accumulates_output:
                    proposed_state[idx] = state[idx]
                if has_error and accumulates_error:
                    error[idx] = typed_zero

            # Fill stage_drivers_stack if driver arrays provided
            if has_driver_function:
                for stage_idx in range(stage_count):
                    stage_time = (
                        current_time
                        + dt_scalar * stage_time_fractions[stage_idx]
                    )
                    driver_offset = stage_idx * n_drivers
                    driver_slice = stage_driver_stack[
                        driver_offset:driver_offset + n_drivers
                    ]
                    driver_function(
                            stage_time,
                            driver_coeffs,
                            driver_slice
                    )


            status_code |= nonlinear_solver(
                stage_increment,
                parameters,
                stage_driver_stack,
                current_time,
                dt_scalar,
                typed_zero,
                state,
                solver_scratch,
                counters,
            )

            for stage_idx in range(stage_count):
                stage_time = (
                    current_time + dt_scalar * stage_time_fractions[stage_idx]
                )

                if has_driver_function:
                    stage_base = stage_idx * n_drivers
                    stage_slice = stage_driver_stack[
                        stage_base:stage_base + n_drivers
                    ]
                    for idx in range (n_drivers):
                        proposed_drivers[idx] = stage_slice[idx]

                for idx in range(n):
                    value = state[idx]
                    for contrib_idx in range(stage_count):
                        flat_idx = stage_idx * stage_count + contrib_idx
                        coeff = stage_rhs_coeffs[flat_idx]
                        if coeff != typed_zero:
                            value += (
                                coeff * stage_increment[contrib_idx * n + idx]
                            )
                    stage_state[idx] = value

                # Capture precalculated outputs if tableau allows
                if not accumulates_output:
                    if b_row == stage_idx:
                        for idx in range(n):
                            proposed_state[idx] = stage_state[idx]
                if not accumulates_error:
                    if b_hat_row == stage_idx:
                        for idx in range(n):
                            error[idx] = stage_state[idx]

                # If error and output can be derived from stage_state,
                # don't bother evaluating f at each stage.
                do_more_work = ((has_error and accumulates_error) or
                                accumulates_output)

                if do_more_work:
                    observables_function(
                        stage_state,
                        parameters,
                        proposed_drivers,
                        proposed_observables,
                        stage_time,
                    )

                    stage_rhs = stage_rhs_flat[stage_idx * n:(stage_idx +
                                                              int32(1)) * n]
                    dxdt_fn(
                        stage_state,
                        parameters,
                        proposed_drivers,
                        proposed_observables,
                        stage_rhs,
                        stage_time,
                    )


            #use a Kahan summation algorithm to reduce floating point errors
            #see https://en.wikipedia.org/wiki/Kahan_summation_algorithm
            if accumulates_output:
                for idx in range(n):
                    solution_acc = typed_zero
                    compensation = typed_zero
                    for stage_idx in range(stage_count):
                        rhs_value = stage_rhs_flat[stage_idx * n + idx]
                        term = (solution_weights[stage_idx] * rhs_value -
                                compensation)
                        temp = solution_acc + term
                        compensation = (temp - solution_acc) - term
                        solution_acc += solution_weights[stage_idx] * rhs_value
                    proposed_state[idx] = state[idx] + solution_acc * dt_scalar

            if has_error and accumulates_error:
                # Standard accumulation path for error
                for idx in range(n):
                    error_acc = typed_zero
                    for stage_idx in range(stage_count):
                        rhs_value = stage_rhs_flat[stage_idx * n + idx]
                        error_acc += error_weights[stage_idx] * rhs_value
                    error[idx] = dt_scalar * error_acc   

            if not ends_at_one:
                if has_driver_function:
                    driver_function(
                        end_time,
                        driver_coeffs,
                        proposed_drivers,
                    )

                observables_function(
                    proposed_state,
                    parameters,
                    proposed_drivers,
                    proposed_observables,
                    end_time,
                )

            if not accumulates_error:
                for idx in range(n):
                    error[idx] = proposed_state[idx] - error[idx]

            return status_code

        # no cover: end
        return StepCache(step=step, nonlinear_solver=nonlinear_solver)

    @property
    def is_multistage(self) -> bool:
        """Return ``True`` as the method has multiple stages."""

        return self.stage_count > 1

    @property
    def is_adaptive(self) -> bool:
        """Return ``True`` when the tableau supplies an error estimate."""

        return self.tableau.has_error_estimate

    @property
    def shared_memory_required(self) -> int:
        """Return the number of precision entries required in shared memory."""

        config = self.compile_settings
        stage_driver_total = self.stage_count * config.n_drivers
        return (
            self.solver_shared_elements
            + stage_driver_total
            + config.all_stages_n
        )

    @property
    def local_scratch_required(self) -> int:
        """Return the number of local precision entries required."""

        state_dim = self.compile_settings.n
        return state_dim

    @property
    def persistent_local_required(self) -> int:
        """Return the number of persistent local entries required."""

        return 0

    @property
    def stage_count(self) -> int:
        """Return the number of stages described by the tableau."""

        return self.compile_settings.stage_count

    @property
    def solver_shared_elements(self) -> int:
        """Return solver scratch elements accounting for flattened stages."""

        return 2 * self.compile_settings.all_stages_n

    @property
    def algorithm_shared_elements(self) -> int:
        """Return additional shared memory required by the algorithm."""

        return 0

    @property
    def algorithm_local_elements(self) -> int:
        """Return persistent local memory required by the algorithm."""

        return 0

    @property
    def is_implicit(self) -> bool:
        """Return ``True`` because the method solves nonlinear systems."""

        return True

    @property
    def order(self) -> int:
        """Return the classical order of accuracy."""

        return self.tableau.order

    @property
    def threads_per_step(self) -> int:
        """Return the number of CUDA threads that advance one state."""

        return 1
<|MERGE_RESOLUTION|>--- conflicted
+++ resolved
@@ -129,15 +129,6 @@
     stage_count: int = attrs.field(validator=getype_validator(int, 1))
     n_drivers: int = attrs.field(default=0, validator=getype_validator(int, 0))
     solver_scratch_location: str = attrs.field(
-<<<<<<< HEAD
-        default='shared', validator=validators.in_(["local", "shared"])
-    )
-    stage_increment_location: str = attrs.field(
-        default='shared', validator=validators.in_(["local", "shared"])
-    )
-    stage_driver_stack_location: str = attrs.field(
-        default='shared', validator=validators.in_(["local", "shared"])
-=======
         default='local', validator=validators.in_(["local", "shared"])
     )
     stage_increment_location: str = attrs.field(
@@ -145,7 +136,6 @@
     )
     stage_driver_stack_location: str = attrs.field(
         default='local', validator=validators.in_(["local", "shared"])
->>>>>>> 928ae9ea
     )
     stage_state_location: str = attrs.field(
         default='local', validator=validators.in_(["local", "shared"])
@@ -388,17 +378,10 @@
         newton_max_backtracks: int = 8,
         tableau: FIRKTableau = DEFAULT_FIRK_TABLEAU,
         n_drivers: int = 0,
-<<<<<<< HEAD
-        solver_scratch_location: str = 'shared',
-        stage_increment_location: str = 'shared',
-        stage_driver_stack_location: str = 'shared',
-        stage_state_location: str = 'local',
-=======
         solver_scratch_location: Optional[str] = None,
         stage_increment_location: Optional[str] = None,
         stage_driver_stack_location: Optional[str] = None,
         stage_state_location: Optional[str] = None,
->>>>>>> 928ae9ea
     ) -> None:
         """Initialise the FIRK step configuration.
         
@@ -464,18 +447,6 @@
         """
 
         mass = np.eye(n, dtype=precision)
-<<<<<<< HEAD
-        # Create buffer_settings with user-provided locations
-        buffer_settings = FIRKBufferSettings(
-            n=n,
-            stage_count=tableau.stage_count,
-            n_drivers=n_drivers,
-            solver_scratch_location=solver_scratch_location,
-            stage_increment_location=stage_increment_location,
-            stage_driver_stack_location=stage_driver_stack_location,
-            stage_state_location=stage_state_location,
-        )
-=======
         # Create buffer_settings - only pass locations if explicitly provided
         buffer_kwargs = {
             'n': n,
@@ -491,7 +462,6 @@
         if stage_state_location is not None:
             buffer_kwargs['stage_state_location'] = stage_state_location
         buffer_settings = FIRKBufferSettings(**buffer_kwargs)
->>>>>>> 928ae9ea
         config_kwargs = {
             "precision": precision,
             "n": n,
