"""Diagonally implicit Runge–Kutta integration step implementation.

This module provides the :class:`DIRKStep` class, which implements
diagonally implicit Runge--Kutta (DIRK) methods using configurable Butcher
tableaus. DIRK methods are linearly implicit with a diagonal structure in
the coefficient matrix, allowing each implicit stage to be solved
independently.

Key Features
------------
- Configurable tableaus via :class:`DIRKTableau`
- Automatic controller defaults selection based on error estimate capability
- Matrix-free Newton-Krylov solvers for implicit stages
- Efficient diagonal structure reduces computational cost vs fully implicit

Notes
-----
The module defines two sets of default step controller settings:

- :data:`DIRK_ADAPTIVE_DEFAULTS`: Used when the tableau has an embedded
  error estimate. Defaults to PI controller with adaptive stepping.
- :data:`DIRK_FIXED_DEFAULTS`: Used when the tableau lacks an error
  estimate. Defaults to fixed-step controller.

This dynamic selection ensures that users cannot accidentally pair an
errorless tableau with an adaptive controller, which would fail at runtime.
"""

from typing import Callable, Optional

import attrs
import numpy as np
from numba import cuda, int32

from cubie._utils import PrecisionDType
from cubie.cuda_simsafe import activemask, all_sync, syncwarp
from cubie.integrators.algorithms.base_algorithm_step import (
    StepCache,
    StepControlDefaults,
)
from cubie.integrators.algorithms.generic_dirk_tableaus import (
    DEFAULT_DIRK_TABLEAU,
    DIRKTableau,
)
from cubie.integrators.algorithms.ode_implicitstep import (
    ImplicitStepConfig,
    ODEImplicitStep,
)
from cubie.buffer_registry import buffer_registry





DIRK_ADAPTIVE_DEFAULTS = StepControlDefaults(
    step_controller={
        "step_controller": "pid",
        "dt_min": 1e-6,
        "dt_max": 1e-1,
        "kp": 0.7,
        "ki": -0.4,
        "deadband_min": 1.0,
        "deadband_max": 1.1,
        "min_gain": 0.1,
        "max_gain": 5.0,
    }
)
"""Default step controller settings for adaptive DIRK tableaus.

This configuration is used when the DIRK tableau has an embedded error
estimate (``tableau.has_error_estimate == True``).

The PI controller provides robust adaptive stepping with proportional and
derivative terms to smooth step size adjustments. The deadband prevents
unnecessary step size changes for small variations in the error estimate.

Notes
-----
These defaults are applied automatically when creating a :class:`DIRKStep`
with an adaptive tableau. Users can override any of these settings by
explicitly specifying step controller parameters.
"""

DIRK_FIXED_DEFAULTS = StepControlDefaults(
    step_controller={
        "step_controller": "fixed",
        "dt": 1e-3,
    }
)
"""Default step controller settings for errorless DIRK tableaus.

This configuration is used when the DIRK tableau lacks an embedded error
estimate (``tableau.has_error_estimate == False``).

Fixed-step controllers maintain a constant step size throughout the
integration. This is the only valid choice for errorless tableaus since
adaptive stepping requires an error estimate to adjust the step size.

Notes
-----
These defaults are applied automatically when creating a :class:`DIRKStep`
with an errorless tableau. Users can override the step size ``dt`` by
explicitly specifying it in the step controller settings.
"""
@attrs.define
class DIRKStepConfig(ImplicitStepConfig):
    """Configuration describing the DIRK integrator."""

    tableau: DIRKTableau = attrs.field(
        default=DEFAULT_DIRK_TABLEAU,
    )
    stage_increment_location: str = attrs.field(default='local')
    stage_base_location: str = attrs.field(default='local')
    accumulator_location: str = attrs.field(default='local')


class DIRKStep(ODEImplicitStep):
    """Diagonally implicit Runge–Kutta step with an embedded error estimate."""

    def __init__(
        self,
        precision: PrecisionDType,
        n: int,
        dxdt_function: Optional[Callable] = None,
        observables_function: Optional[Callable] = None,
        driver_function: Optional[Callable] = None,
        get_solver_helper_fn: Optional[Callable] = None,
        preconditioner_order: Optional[int] = None,
        krylov_tolerance: Optional[float] = None,
        max_linear_iters: Optional[int] = None,
        linear_correction_type: Optional[str] = None,
        newton_tolerance: Optional[float] = None,
        max_newton_iters: Optional[int] = None,
        newton_damping: Optional[float] = None,
        newton_max_backtracks: Optional[int] = None,
        tableau: DIRKTableau = DEFAULT_DIRK_TABLEAU,
        n_drivers: int = 0,
        stage_increment_location: Optional[str] = None,
        stage_base_location: Optional[str] = None,
        accumulator_location: Optional[str] = None,
    ) -> None:
        """Initialise the DIRK step configuration.
        
        This constructor creates a DIRK step object and automatically selects
        appropriate default step controller settings based on whether the
        tableau has an embedded error estimate. Tableaus with error estimates
        default to adaptive stepping (PI controller), while errorless tableaus
        default to fixed stepping.

        Parameters
        ----------
        precision
            Floating-point precision for CUDA computations.
        n
            Number of state variables in the ODE system.
        dxdt_function
            Compiled CUDA device function computing state derivatives.
        observables_function
            Optional compiled CUDA device function computing observables.
        driver_function
            Optional compiled CUDA device function computing time-varying
            drivers.
        get_solver_helper_fn
            Factory function returning solver helper for Jacobian operations.
        preconditioner_order
            Order of the truncated Neumann preconditioner. If None, uses
            default value of 2.
        krylov_tolerance
            Convergence tolerance for the Krylov linear solver. If None, uses
            default from LinearSolverConfig.
        max_linear_iters
            Maximum iterations allowed for the Krylov solver. If None, uses
            default from LinearSolverConfig.
        linear_correction_type
            Type of Krylov correction. If None, uses default from
            LinearSolverConfig.
        newton_tolerance
            Convergence tolerance for the Newton iteration. If None, uses
            default from NewtonKrylovConfig.
        max_newton_iters
            Maximum iterations permitted for the Newton solver. If None, uses
            default from NewtonKrylovConfig.
        newton_damping
            Damping factor applied within Newton updates. If None, uses
            default from NewtonKrylovConfig.
        newton_max_backtracks
            Maximum number of backtracking steps within the Newton solver. If
            None, uses default from NewtonKrylovConfig.
        tableau
            DIRK tableau describing the coefficients. Defaults to
            :data:`DEFAULT_DIRK_TABLEAU`.
        n_drivers
            Number of driver variables in the system.
        
        Notes
        -----
        The step controller defaults are selected dynamically:
        
        - If ``tableau.has_error_estimate`` is ``True``:
          Uses :data:`DIRK_ADAPTIVE_DEFAULTS` (PI controller)
        - If ``tableau.has_error_estimate`` is ``False``:
          Uses :data:`DIRK_FIXED_DEFAULTS` (fixed-step controller)
        
        This automatic selection prevents incompatible configurations where
        an adaptive controller is paired with an errorless tableau.
        """

        mass = np.eye(n, dtype=precision)

        # Build config first so buffer registration can use config defaults
        config_kwargs = {
            "precision": precision,
            "n": n,
            "n_drivers": n_drivers,
            "dxdt_function": dxdt_function,
            "observables_function": observables_function,
            "driver_function": driver_function,
            "get_solver_helper_fn": get_solver_helper_fn,
            "preconditioner_order": preconditioner_order if preconditioner_order is not None else 2,
            "tableau": tableau,
            "beta": 1.0,
            "gamma": 1.0,
            "M": mass,
        }
        if stage_increment_location is not None:
            config_kwargs["stage_increment_location"] = stage_increment_location
        if stage_base_location is not None:
            config_kwargs["stage_base_location"] = stage_base_location
        if accumulator_location is not None:
            config_kwargs["accumulator_location"] = accumulator_location

        config = DIRKStepConfig(**config_kwargs)
        self._cached_auxiliary_count = 0
        
        # Select defaults based on error estimate
        if tableau.has_error_estimate:
            controller_defaults = DIRK_ADAPTIVE_DEFAULTS
        else:
            controller_defaults = DIRK_FIXED_DEFAULTS
        
        # Build kwargs dict conditionally
        solver_kwargs = {}
        if krylov_tolerance is not None:
            solver_kwargs['krylov_tolerance'] = krylov_tolerance
        if max_linear_iters is not None:
            solver_kwargs['max_linear_iters'] = max_linear_iters
        if linear_correction_type is not None:
            solver_kwargs['linear_correction_type'] = linear_correction_type
        if newton_tolerance is not None:
            solver_kwargs['newton_tolerance'] = newton_tolerance
        if max_newton_iters is not None:
            solver_kwargs['max_newton_iters'] = max_newton_iters
        if newton_damping is not None:
            solver_kwargs['newton_damping'] = newton_damping
        if newton_max_backtracks is not None:
            solver_kwargs['newton_max_backtracks'] = newton_max_backtracks
        
        # Call parent __init__ to create solver instances
        super().__init__(config, controller_defaults, **solver_kwargs)

        self.register_buffers()

    def register_buffers(self) -> None:
        """Register buffers according to locations in compile settings."""
        config = self.compile_settings
        precision = config.precision
        n = config.n
        tableau = config.tableau
        
        # Clear any existing buffer registrations
        buffer_registry.clear_parent(self)

        # Calculate buffer sizes
        accumulator_length = max(tableau.stage_count - 1, 0) * n
        multistage = tableau.stage_count > 1

        # Register solver scratch and solver persistent buffers so they can
        # be aliased
        _ = (
            buffer_registry.get_child_allocators(self, self.solver,
                                                 name='solver')
        )

        # Register algorithm buffers using config values
        buffer_registry.register(
            'stage_increment',
            self,
            n,
            config.stage_increment_location,
            persistent=True,
            precision=precision
        )
        buffer_registry.register(
            'accumulator', self, accumulator_length,
            config.accumulator_location, precision=precision
        )


        buffer_registry.register(
            'stage_base',
            self,
            n,
            config.stage_base_location,
            aliases='accumulator',
            precision=precision
        )

        buffer_registry.register(
            'increment_cache',
            self,
            n,
            'local',
            aliases='solver_shared',
            persistent=True,
            precision=precision
        )
        buffer_registry.register(
            'stage_rhs',
            self,
            n,
            'local',
            persistent=True,
            precision=precision
        )

    def build_implicit_helpers(
        self,
    ) -> Callable:
        """Construct the nonlinear solver chain used by implicit methods."""

        precision = self.precision
        config = self.compile_settings
        beta = config.beta
        gamma = config.gamma
        mass = config.M
        preconditioner_order = config.preconditioner_order
        n = config.n

        get_fn = config.get_solver_helper_fn

        preconditioner = get_fn(
            "neumann_preconditioner", # neumann preconditioner cached?
            beta=beta,
            gamma=gamma,
            mass=mass,
            preconditioner_order=preconditioner_order,
        )

        residual = get_fn(
            "stage_residual",
            beta=beta,
            gamma=gamma,
            mass=mass,
            preconditioner_order=preconditioner_order,
        )

        operator = get_fn(
            "linear_operator",
            beta=beta,
            gamma=gamma,
            mass=mass,
            preconditioner_order=preconditioner_order,
        )

        # Update solvers with device functions
        self.solver.update(
            operator_apply=operator,
            preconditioner=preconditioner,
            residual_function=residual,
        )
        
        return self.solver.device_function

    def build_step(
        self,
        dxdt_fn: Callable,
        observables_function: Callable,
        driver_function: Optional[Callable],
        solver_function: Callable,
        numba_precision: type,
        n: int,
        n_drivers: int,
    ) -> StepCache:  # pragma: no cover - device function
        """Compile the DIRK device step."""

        config = self.compile_settings
        precision = self.precision
        tableau = config.tableau
        
        solver_fn = solver_function
        nonlinear_solver = solver_fn
        
        n = int32(n)
        stage_count = int32(tableau.stage_count)
        stages_except_first = stage_count - int32(1)

        # Compile-time toggles
        has_driver_function = driver_function is not None
        has_error = self.is_adaptive
        multistage = stage_count > 1
        first_same_as_last = self.first_same_as_last
        can_reuse_accepted_start = self.can_reuse_accepted_start

        explicit_a_coeffs = tableau.explicit_terms(numba_precision)
        solution_weights = tableau.typed_vector(tableau.b, numba_precision)
        typed_zero = numba_precision(0.0)
        error_weights = tableau.error_weights(numba_precision)
        if error_weights is None or not has_error:
            error_weights = tuple(typed_zero for _ in range(stage_count))
        stage_time_fractions = tableau.typed_vector(tableau.c, numba_precision)
        diagonal_coeffs = tableau.diagonal(numba_precision)

        # Last-step caching optimization (issue #163):
        # Replace streaming accumulation with direct assignment when
        # stage matches b or b_hat row in coupling matrix.
        accumulates_output = tableau.accumulates_output
        accumulates_error = tableau.accumulates_error
        b_row = tableau.b_matches_a_row
        b_hat_row = tableau.b_hat_matches_a_row
        if b_row is not None:
            b_row = int32(b_row)
        if b_hat_row is not None:
            b_hat_row = int32(b_hat_row)

        stage_implicit = tuple(coeff != numba_precision(0.0)
                          for coeff in diagonal_coeffs)
        accumulator_length = int32(max(stage_count - 1, 0) * n)

        # Get allocators from buffer registry
        alloc_stage_increment = buffer_registry.get_allocator(
            'stage_increment', self
        )
        alloc_accumulator = buffer_registry.get_allocator(
            'accumulator', self
        )
        alloc_stage_base = buffer_registry.get_allocator(
            'stage_base', self
        )
        alloc_stage_rhs = buffer_registry.get_allocator(
            'stage_rhs', self
        )
        
        # Get child allocators for Newton solver
        alloc_solver_shared, alloc_solver_persistent = (
            buffer_registry.get_child_allocators(self, self._newton_solver,
                                                 name='solver')
        )

        # no cover: start
        @cuda.jit(
            # (
            #     numba_precision[::1],
            #     numba_precision[::1],
            #     numba_precision[::1],
            #     numba_precision[:, :, ::1],
            #     numba_precision[::1],
            #     numba_precision[::1],
            #     numba_precision[::1],
            #     numba_precision[::1],
            #     numba_precision[::1],
            #     numba_precision,
            #     numba_precision,
            #     int32,
            #     int32,
            #     numba_precision[::1],
            #     numba_precision[::1],
            #     int32[::1],
            # ),
            device=True,
            inline=True,
        )
        def step(
            state,
            proposed_state,
            parameters,
            driver_coeffs,
            drivers_buffer,
            proposed_drivers,
            observables,
            proposed_observables,
            error,
            dt_scalar,
            time_scalar,
            first_step_flag,
            accepted_flag,
            shared,
            persistent_local,
            counters,
        ):
            # ----------------------------------------------------------- #
            # Shared and local buffer guide:
            # stage_accumulator: size (stage_count-1) * n, shared memory.
            #   Default behaviour:
            #       - Stores accumulated explicit contributions for successors.
            #       - Slice k feeds the base state for stage k+1.
            #   Reuse:
            #       - stage_base: first slice (size n)
            #           - Holds the working state during the current stage.
            #           - New data lands only after the prior stage has finished.
            # solver_scratch: size solver_shared_elements, shared memory.
            #   Default behaviour:
            #       - Provides workspace for the Newton iteration helpers.
            #   Reuse:
            #       - stage_rhs: first slice (size n)
            #           - Carries the Newton residual and then the stage rhs.
            #           - Once a stage closes we reuse it for the next residual,
            #             so no live data remains.
            #       - increment_cache: second slice (size n)
            #           - Receives the accepted increment at step end for FSAL.
            #           - Solver stops touching it once convergence is reached.
            #   Note:
            #       - Evaluation state is computed inline by operators and
            #         residuals; no dedicated buffer required.
            # stage_increment: size n, shared or local memory.
            #   Default behaviour:
            #       - Starts as the Newton guess and finishes as the step.
            #       - Copied into increment_cache once the stage closes.
            # proposed_state: size n, global memory.
            #   Default behaviour:
            #       - Carries the running solution with each stage update.
            #       - Only updated after a stage converges, keeping data stable.
            # proposed_drivers / proposed_observables: size n each, global.
            #   Default behaviour:
            #       - Refresh to the stage time before rhs or residual work.
            #       - Later stages reuse only the newest values, so no clashes.
            # ----------------------------------------------------------- #

            # ----------------------------------------------------------- #
            # Selective allocation from local or shared memory
            # ----------------------------------------------------------- #
            stage_increment = alloc_stage_increment(shared, persistent_local)
            stage_accumulator = alloc_accumulator(shared, persistent_local)
            stage_base = alloc_stage_base(shared, persistent_local)
            solver_shared = alloc_solver_shared(shared, persistent_local)
            solver_persistent = alloc_solver_persistent(shared, persistent_local)
            stage_rhs = alloc_stage_rhs(shared, persistent_local)

            # Initialize local arrays
            for _i in range(n):
                stage_increment[_i] = typed_zero
                stage_base[_i] = typed_zero
            for _i in range(accumulator_length):
                stage_accumulator[_i] = typed_zero
            # --------------------------------------------------------------- #

            current_time = time_scalar
            end_time = current_time + dt_scalar

            for idx in range(n):
                if has_error and accumulates_error:
                    error[idx] = typed_zero

            status_code = int32(0)
            # --------------------------------------------------------------- #
            #            Stage 0: may reuse cached values                     #
            # --------------------------------------------------------------- #

            first_step = first_step_flag != int32(0)

            # Only use cache if all threads in warp can - otherwise no gain
            use_cached_rhs = False
<<<<<<< HEAD
            if first_same_as_last and multistage: # compile-time branch
                if not first_step: # runtime branch
=======
            # Compile-time branch: guarded by static configuration flags
            if first_same_as_last and multistage:
                # Runtime branch: depends on previous step acceptance
                if not first_step:
>>>>>>> 2e3c0baa
                    mask = activemask()
                    all_threads_accepted = all_sync(mask, accepted_flag != int32(0))
                    use_cached_rhs = all_threads_accepted
            else:
                use_cached_rhs = False

            stage_time = current_time + dt_scalar * stage_time_fractions[0]
            diagonal_coeff = diagonal_coeffs[0]

            for idx in range(n):
                stage_base[idx] = state[idx]
                if accumulates_output:
                    proposed_state[idx] = typed_zero

            # Recompute if not FSAL cached
            if not use_cached_rhs:
                if can_reuse_accepted_start:
                    for idx in range(int32(drivers_buffer.shape[0])):
                        # Use step-start driver values
                        proposed_drivers[idx] = drivers_buffer[idx]

                else:
                    if has_driver_function:
                        driver_function(
                            stage_time,
                            driver_coeffs,
                            proposed_drivers,
                        )

                if stage_implicit[0]:
                    solver_status = nonlinear_solver(
                        stage_increment,
                        parameters,
                        proposed_drivers,
                        stage_time,
                        dt_scalar,
                        diagonal_coeffs[0],
                        stage_base,
                        solver_shared,
                        solver_persistent,
                        counters,
                    )
                    status_code = int32(status_code | solver_status)

                    for idx in range(n):
                        stage_base[idx] += (
                            diagonal_coeff * stage_increment[idx]
                        )

                # Get obs->dxdt from stage_base
                observables_function(
                    stage_base,
                    parameters,
                    proposed_drivers,
                    proposed_observables,
                    stage_time,
                )

                dxdt_fn(
                    stage_base,
                    parameters,
                    proposed_drivers,
                    proposed_observables,
                    stage_rhs,
                    stage_time,
                )

            solution_weight = solution_weights[0]
            error_weight = error_weights[0]
            for idx in range(n):
                rhs_value = stage_rhs[idx]
                # Accumulate if required; save directly if tableau allows
                if accumulates_output:
                    # Standard accumulation
                    proposed_state[idx] += solution_weight * rhs_value
                elif b_row == int32(0):
                    # Direct assignment when stage 0 matches b_row
                    proposed_state[idx] = stage_base[idx]
                if has_error:
                    if accumulates_error:
                        # Standard accumulation
                        error[idx] += error_weight * rhs_value
                    elif b_hat_row == int32(0):
                        # Direct assignment for error
                        error[idx] = stage_base[idx]
                        
            for idx in range(accumulator_length):
                stage_accumulator[idx] = typed_zero

            # --------------------------------------------------------------- #
            #            Stages 1-s: must refresh all qtys                    #
            # --------------------------------------------------------------- #
            mask = activemask()
            for prev_idx in range(stages_except_first):
                # DIRK is missing the instruction cache. The unrolled loop
                # is instruction dense, taking up most of the instruction space.
                # A block-wide sync hangs indefinitely, as some warps will
                # finish early and never reach it. We sync a warp to minimal
                # effect (it's a wash in the profiler) in case of divergence in
                # big systems.
                syncwarp(mask)
                stage_offset = prev_idx * n
                stage_idx = prev_idx + int32(1)
                matrix_col = explicit_a_coeffs[prev_idx]

                # Stream previous stage's RHS into accumulators for successors
                for successor_idx in range(stages_except_first):
                    coeff = matrix_col[successor_idx + int32(1)]
                    row_offset = successor_idx * n
                    for idx in range(n):
                        contribution = coeff * stage_rhs[idx]
                        stage_accumulator[row_offset + idx] += contribution

                stage_time = (
                    current_time + dt_scalar * stage_time_fractions[stage_idx]
                )

                if has_driver_function:
                    driver_function(
                        stage_time,
                        driver_coeffs,
                        proposed_drivers,
                    )

                # Convert accumulator slice to state by adding y_n
                for idx in range(n):
                    stage_base[idx] = (stage_accumulator[stage_offset + idx]
                                       * dt_scalar + state[idx])

                diagonal_coeff = diagonal_coeffs[stage_idx]

                if stage_implicit[stage_idx]:
                    solver_status = nonlinear_solver(
                        stage_increment,
                        parameters,
                        proposed_drivers,
                        stage_time,
                        dt_scalar,
                        diagonal_coeffs[stage_idx],
                        stage_base,
                        solver_shared,
                        solver_persistent,
                        counters,
                    )
                    status_code = int32(status_code | solver_status)

                    for idx in range(n):
                        stage_base[idx] += diagonal_coeff * stage_increment[idx]

                observables_function(
                    stage_base,
                    parameters,
                    proposed_drivers,
                    proposed_observables,
                    stage_time,
                )

                dxdt_fn(
                    stage_base,
                    parameters,
                    proposed_drivers,
                    proposed_observables,
                    stage_rhs,
                    stage_time,
                )

                solution_weight = solution_weights[stage_idx]
                error_weight = error_weights[stage_idx]
                for idx in range(n):
                    increment = stage_rhs[idx]
                    if accumulates_output:
                        proposed_state[idx] += solution_weight * increment
                    elif b_row == stage_idx:
                        proposed_state[idx] = stage_base[idx]

                    if has_error:
                        if accumulates_error:
                            error[idx] += error_weight * increment
                        elif b_hat_row == stage_idx:
                            # Direct assignment for error
                            error[idx] = stage_base[idx]

            # --------------------------------------------------------------- #

            for idx in range(n):
                if accumulates_output:
                    proposed_state[idx] *= dt_scalar
                    proposed_state[idx] += state[idx]
                if has_error:
                    if accumulates_error:
                        error[idx] *= dt_scalar
                    else:
                        error[idx] = proposed_state[idx] - error[idx]

            if has_driver_function:
                driver_function(
                    end_time,
                    driver_coeffs,
                    proposed_drivers,
                )

            observables_function(
                proposed_state,
                parameters,
                proposed_drivers,
                proposed_observables,
                end_time,
            )

            return int32(status_code)
        # no cover: end
        return StepCache(step=step, nonlinear_solver=nonlinear_solver)

    @property
    def is_multistage(self) -> bool:
        """Return ``True`` as the method has multiple stages."""
        return self.tableau.stage_count > 1


    @property
    def is_adaptive(self) -> bool:
        """Return ``True`` because an embedded error estimate is produced."""
        return self.tableau.has_error_estimate

    @property
    def cached_auxiliary_count(self) -> int:
        """Return the number of cached auxiliary entries for the JVP.

        Lazily builds implicit helpers so as not to return an errant 'None'."""
        if self._cached_auxiliary_count is None:
            self.build_implicit_helpers()
        return self._cached_auxiliary_count

    @property
    def shared_memory_required(self) -> int:
        """Return the number of precision entries required in shared memory."""
        return buffer_registry.shared_buffer_size(self)

    @property
    def local_scratch_required(self) -> int:
        """Return the number of local precision entries required."""
        return buffer_registry.local_buffer_size(self)

    @property
    def persistent_local_required(self) -> int:
        """Return the number of persistent local entries required."""
        return buffer_registry.persistent_local_buffer_size(self)

    @property
    def is_implicit(self) -> bool:
        """Return ``True`` because the method solves nonlinear systems."""
        return True

    @property
    def order(self) -> int:
        """Return the classical order of accuracy."""
        return self.tableau.order


    @property
    def threads_per_step(self) -> int:
        """Return the number of CUDA threads that advance one state."""

        return 1<|MERGE_RESOLUTION|>--- conflicted
+++ resolved
@@ -231,13 +231,13 @@
 
         config = DIRKStepConfig(**config_kwargs)
         self._cached_auxiliary_count = 0
-        
+
         # Select defaults based on error estimate
         if tableau.has_error_estimate:
             controller_defaults = DIRK_ADAPTIVE_DEFAULTS
         else:
             controller_defaults = DIRK_FIXED_DEFAULTS
-        
+
         # Build kwargs dict conditionally
         solver_kwargs = {}
         if krylov_tolerance is not None:
@@ -254,7 +254,7 @@
             solver_kwargs['newton_damping'] = newton_damping
         if newton_max_backtracks is not None:
             solver_kwargs['newton_max_backtracks'] = newton_max_backtracks
-        
+
         # Call parent __init__ to create solver instances
         super().__init__(config, controller_defaults, **solver_kwargs)
 
@@ -266,7 +266,7 @@
         precision = config.precision
         n = config.n
         tableau = config.tableau
-        
+
         # Clear any existing buffer registrations
         buffer_registry.clear_parent(self)
 
@@ -386,10 +386,10 @@
         config = self.compile_settings
         precision = self.precision
         tableau = config.tableau
-        
+
         solver_fn = solver_function
         nonlinear_solver = solver_fn
-        
+
         n = int32(n)
         stage_count = int32(tableau.stage_count)
         stages_except_first = stage_count - int32(1)
@@ -559,15 +559,10 @@
 
             # Only use cache if all threads in warp can - otherwise no gain
             use_cached_rhs = False
-<<<<<<< HEAD
-            if first_same_as_last and multistage: # compile-time branch
-                if not first_step: # runtime branch
-=======
             # Compile-time branch: guarded by static configuration flags
             if first_same_as_last and multistage:
                 # Runtime branch: depends on previous step acceptance
                 if not first_step:
->>>>>>> 2e3c0baa
                     mask = activemask()
                     all_threads_accepted = all_sync(mask, accepted_flag != int32(0))
                     use_cached_rhs = all_threads_accepted
