--- conflicted
+++ resolved
@@ -56,184 +56,6 @@
 
 
 
-<<<<<<< HEAD
-=======
-    @property
-    def solver_scratch_elements(self) -> int:
-        """Return the number of solver scratch elements.
-
-        Returns newton_buffer_settings.shared_memory_elements.
-        """
-        return self.newton_buffer_settings.shared_memory_elements
-
-    @property
-    def solver_scratch_has_rhs_space(self) -> bool:
-        """Return True if solver_scratch has space for stage_rhs.
-
-        stage_rhs requires n elements. When available in shared memory,
-        rhs_cache can alias it for stateful FSAL caching.
-        """
-        return self.solver_scratch_elements >= self.n
-
-    @property
-    def solver_scratch_has_increment_space(self) -> bool:
-        """Return True if solver_scratch has space for increment_cache.
-
-        increment_cache requires n elements beyond stage_rhs.
-        When solver_scratch >= 2n, increment_cache can be sliced from it.
-        """
-        return self.solver_scratch_elements >= 2 * self.n
-
-    @property
-    def persistent_local_elements(self) -> int:
-        """Return persistent local elements for FSAL caches.
-
-        - When solver_scratch >= 2n: no persistent local needed (both caches
-          fit in solver_scratch).
-        - When solver_scratch >= n: increment_cache needs n persistent local
-          (rhs_cache aliases stage_rhs in shared solver_scratch).
-        - When solver_scratch < n: both caches need persistent local (2n).
-        """
-        if self.solver_scratch_has_increment_space:
-            return 0  # Both caches fit in solver_scratch
-        elif self.solver_scratch_has_rhs_space:
-            return self.n  # Only increment_cache needs persistent local
-        else:
-            return 2 * self.n  # Both caches need persistent local
-
-    @property
-    def multistage(self) -> bool:
-        """Return True if method has multiple stages."""
-        return self.stage_count > 1
-
-    @property
-    def stage_base_aliases_accumulator(self) -> bool:
-        """Return True if stage_base can alias first slice of accumulator.
-
-        Only valid when multistage, BOTH stage_base AND accumulator are
-        in shared memory.
-        """
-        return (self.multistage
-                and self.use_shared_accumulator
-                and self.use_shared_stage_base)
-
-    @property
-    def shared_memory_elements(self) -> int:
-        """Return total shared memory elements required.
-
-        Includes accumulator, solver_scratch, and stage_increment if shared.
-        stage_base is counted separately when it cannot alias accumulator.
-        """
-        total = 0
-        if self.use_shared_accumulator:
-            total += self.accumulator_length
-        total += self.solver_scratch_elements  # Always included
-        if self.use_shared_stage_increment:
-            total += self.n
-        # stage_base needs separate allocation when:
-        # - shared AND (single-stage OR accumulator is local)
-        if self.use_shared_stage_base and not self.stage_base_aliases_accumulator:
-            total += self.n
-        return total
-
-    @property
-    def local_memory_elements(self) -> int:
-        """Return total local memory elements required.
-
-        Includes buffers configured with location='local'.
-        solver_scratch is not included as it is always shared from parent.
-        """
-        total = 0
-        if not self.use_shared_accumulator:
-            total += self.accumulator_length
-        if not self.use_shared_stage_increment:
-            total += self.n
-        # stage_base needs local storage when local
-        if not self.use_shared_stage_base:
-            total += self.n
-        return total
-
-    @property
-    def local_sizes(self) -> DIRKLocalSizes:
-        """Return DIRKLocalSizes instance with buffer sizes.
-
-        The returned object provides nonzero sizes suitable for
-        cuda.local.array allocation.
-        """
-        # stage_base needs local allocation when not aliasing accumulator
-        # and configured for local memory
-        if self.use_shared_stage_base:
-            stage_base_size = 0  # Will use shared memory
-        elif self.multistage and not self.use_shared_accumulator:
-            # Can alias local accumulator in device function
-            stage_base_size = int(self.n)
-        else:
-            stage_base_size = int(self.n)
-        return DIRKLocalSizes(
-            stage_increment=int(self.n),
-            stage_base=stage_base_size,
-            accumulator=int(self.accumulator_length),
-            solver_scratch=int(self.solver_scratch_elements),
-            increment_cache=0,
-            rhs_cache=0,
-        )
-
-    @property
-    def shared_indices(self) -> DIRKSliceIndices:
-        """Return DIRKSliceIndices instance with shared memory layout.
-
-        The returned object contains slices for each buffer's region
-        in shared memory. Local buffers receive empty slices.
-        """
-        ptr = 0
-
-        if self.use_shared_accumulator:
-            accumulator_slice = slice(ptr, ptr + self.accumulator_length)
-            ptr += self.accumulator_length
-        else:
-            accumulator_slice = slice(0, 0)
-
-        # solver_scratch always included in shared memory layout
-        solver_scratch_slice = slice(ptr, ptr + self.solver_scratch_elements)
-        ptr += self.solver_scratch_elements
-
-        if self.use_shared_stage_increment:
-            stage_increment_slice = slice(ptr, ptr + self.n)
-            ptr += self.n
-        else:
-            stage_increment_slice = slice(0, 0)
-
-        # stage_base: alias accumulator, separate shared, or local
-        if self.stage_base_aliases_accumulator:
-            # Alias first n elements of accumulator
-            stage_base_slice = slice(
-                accumulator_slice.start,
-                accumulator_slice.start + self.n
-            )
-        elif self.use_shared_stage_base:
-            # Separate shared allocation
-            stage_base_slice = slice(ptr, ptr + self.n)
-            ptr += self.n
-        else:
-            # Local allocation
-            stage_base_slice = slice(0, 0)
-
-        return DIRKSliceIndices(
-            stage_increment=stage_increment_slice,
-            stage_base=stage_base_slice,
-            accumulator=accumulator_slice,
-            solver_scratch=solver_scratch_slice,
-            local_end=ptr,
-        )
-
-
-# Buffer location parameters for DIRK algorithms
-ALL_DIRK_BUFFER_LOCATION_PARAMETERS = {
-    "stage_increment_location",
-    "stage_base_location",
-    "accumulator_location",
-}
->>>>>>> 9b71f17a
 
 
 DIRK_ADAPTIVE_DEFAULTS = StepControlDefaults(
@@ -384,7 +206,6 @@
 
         mass = np.eye(n, dtype=precision)
 
-<<<<<<< HEAD
         # Clear any existing buffer registrations
         buffer_registry.clear_factory(self)
 
@@ -438,15 +259,6 @@
         buffer_registry.register(
             'dirk_increment_cache', self, n, 'shared',
             aliases='dirk_solver_scratch', precision=precision
-=======
-        # Create solver buffer settings for accurate memory accounting.
-        # DIRK solves each stage independently, so linear solver uses n.
-        #TODO: Pass buffer locations through from top level
-        linear_buffer_settings = LinearSolverBufferSettings(n=n)
-        newton_buffer_settings = NewtonBufferSettings(
-            n=n,
-            linear_solver_buffer_settings=linear_buffer_settings,
->>>>>>> 9b71f17a
         )
 
         config_kwargs = {
@@ -530,11 +342,8 @@
         linear_solver = linear_solver_factory(
             operator,
             n=n,
-<<<<<<< HEAD
+            precision=precision,
             factory=self,
-=======
-            precision=precision,
->>>>>>> 9b71f17a
             preconditioner=preconditioner,
             correction_type=correction_type,
             tolerance=krylov_tolerance,
@@ -577,7 +386,6 @@
         precision = self.precision
         tableau = config.tableau
         nonlinear_solver = solver_fn
-        n_arraysize = int(n)
         n = int32(n)
         stage_count = int32(tableau.stage_count)
         stages_except_first = stage_count - int32(1)
@@ -720,7 +528,6 @@
             # ----------------------------------------------------------- #
             # Selective allocation from local or shared memory
             # ----------------------------------------------------------- #
-<<<<<<< HEAD
             stage_increment = alloc_stage_increment(shared, persistent_local)
             stage_accumulator = alloc_accumulator(shared, persistent_local)
             stage_base = alloc_stage_base(shared, persistent_local)
@@ -732,57 +539,15 @@
                 stage_base[_i] = typed_zero
             for _i in range(accumulator_length):
                 stage_accumulator[_i] = typed_zero
-=======
-            if stage_increment_shared:
-                stage_increment = shared[stage_increment_slice]
-            else:
-                stage_increment = cuda.local.array(stage_increment_local_size,
-                                                   precision)
-                # for _i in range(int32(stage_increment_local_size)):
-                #     stage_increment[_i] = numba_precision(0.0)
-
-            if accumulator_shared:
-                stage_accumulator = shared[accumulator_slice]
-            else:
-                stage_accumulator = cuda.local.array(accumulator_local_size,
-                                                     precision)
-                # for _i in range(int32(accumulator_local_size)):
-                #     stage_accumulator[_i] = numba_precision(0.0)
-
-            # solver_scratch always from shared memory
-            solver_scratch = shared[solver_scratch_slice]
-
-            # Check aliasing eligibility based on BOTH parent and child locations
-            if stage_base_aliases:
-                # Both accumulator and stage_base are shared; alias first slice
-                stage_base = stage_accumulator[:n]
-            elif stage_base_shared:
-                # Separate shared allocation (accumulator local or single-stage)
-                stage_base = shared[stage_base_slice]
-            else:
-                # Separate local allocation
-                stage_base = cuda.local.array(stage_base_local_size, precision)
-                # for _i in range(int32(stage_base_local_size)):
-                #     stage_base[_i] = numba_precision(0.0)
-
->>>>>>> 9b71f17a
             # --------------------------------------------------------------- #
 
             current_time = time_scalar
             end_time = current_time + dt_scalar
 
+            # TODO: Obvious AI error
             # stage_rhs is used during Newton iterations and overwritten.
-<<<<<<< HEAD
             # slice from solver_scratch (size 2n always provides space)
             stage_rhs = solver_scratch[:n]
-=======
-            # When solver_scratch has at least n elements, slice from it.
-            # This also enables rhs_cache to alias stage_rhs for FSAL.
-            if has_rhs_in_scratch:
-                stage_rhs = solver_scratch[:n]
-            else:
-                stage_rhs = cuda.local.array(n_arraysize, precision)
->>>>>>> 9b71f17a
 
             # increment_cache and rhs_cache persist between steps for FSAL.
             # Both fit in solver_scratch (size 2n)
