"""Diagonally implicit Runge–Kutta integration step implementation.

This module provides the :class:`DIRKStep` class, which implements
diagonally implicit Runge--Kutta (DIRK) methods using configurable Butcher
tableaus. DIRK methods are linearly implicit with a diagonal structure in
the coefficient matrix, allowing each implicit stage to be solved
independently.

Key Features
------------
- Configurable tableaus via :class:`DIRKTableau`
- Automatic controller defaults selection based on error estimate capability
- Matrix-free Newton-Krylov solvers for implicit stages
- Efficient diagonal structure reduces computational cost vs fully implicit

Notes
-----
The module defines two sets of default step controller settings:

- :data:`DIRK_ADAPTIVE_DEFAULTS`: Used when the tableau has an embedded
  error estimate. Defaults to PI controller with adaptive stepping.
- :data:`DIRK_FIXED_DEFAULTS`: Used when the tableau lacks an error
  estimate. Defaults to fixed-step controller.

This dynamic selection ensures that users cannot accidentally pair an
errorless tableau with an adaptive controller, which would fail at runtime.
"""

from typing import Callable, Optional

import attrs
import numpy as np
from numba import cuda, int32

from cubie._utils import PrecisionDType
from cubie.cuda_simsafe import activemask, all_sync, syncwarp
from cubie.integrators.algorithms.base_algorithm_step import (
    StepCache,
    StepControlDefaults,
)
from cubie.integrators.algorithms.generic_dirk_tableaus import (
    DEFAULT_DIRK_TABLEAU,
    DIRKTableau,
)
from cubie.integrators.algorithms.ode_implicitstep import (
    ImplicitStepConfig,
    ODEImplicitStep,
)
from cubie.buffer_registry import buffer_registry





DIRK_ADAPTIVE_DEFAULTS = StepControlDefaults(
    step_controller={
        "step_controller": "pid",
        "dt_min": 1e-6,
        "dt_max": 1e-1,
        "kp": 0.7,
        "ki": -0.4,
        "deadband_min": 1.0,
        "deadband_max": 1.1,
        "min_gain": 0.1,
        "max_gain": 5.0,
    }
)
"""Default step controller settings for adaptive DIRK tableaus.

This configuration is used when the DIRK tableau has an embedded error
estimate (``tableau.has_error_estimate == True``).

The PI controller provides robust adaptive stepping with proportional and
derivative terms to smooth step size adjustments. The deadband prevents
unnecessary step size changes for small variations in the error estimate.

Notes
-----
These defaults are applied automatically when creating a :class:`DIRKStep`
with an adaptive tableau. Users can override any of these settings by
explicitly specifying step controller parameters.
"""

DIRK_FIXED_DEFAULTS = StepControlDefaults(
    step_controller={
        "step_controller": "fixed",
        "dt": 1e-3,
    }
)
"""Default step controller settings for errorless DIRK tableaus.

This configuration is used when the DIRK tableau lacks an embedded error
estimate (``tableau.has_error_estimate == False``).

Fixed-step controllers maintain a constant step size throughout the
integration. This is the only valid choice for errorless tableaus since
adaptive stepping requires an error estimate to adjust the step size.

Notes
-----
These defaults are applied automatically when creating a :class:`DIRKStep`
with an errorless tableau. Users can override the step size ``dt`` by
explicitly specifying it in the step controller settings.
"""
@attrs.define
class DIRKStepConfig(ImplicitStepConfig):
    """Configuration describing the DIRK integrator."""

    tableau: DIRKTableau = attrs.field(
        default=DEFAULT_DIRK_TABLEAU,
    )
<<<<<<< HEAD
    stage_increment_location: str = attrs.field(default='local')
    stage_base_location: str = attrs.field(default='local')
    accumulator_location: str = attrs.field(default='local')
    stage_rhs_location: str = attrs.field(default='local')
=======
    stage_increment_location: str = attrs.field(
        default='local',
        validator=attrs.validators.in_(['local', 'shared'])
    )
    stage_base_location: str = attrs.field(
        default='local',
        validator=attrs.validators.in_(['local', 'shared'])
    )
    accumulator_location: str = attrs.field(
        default='local',
        validator=attrs.validators.in_(['local', 'shared'])
    )
    stage_rhs_location: str = attrs.field(
        default='local',
        validator=attrs.validators.in_(['local', 'shared'])
    )
>>>>>>> d26c4e73

class DIRKStep(ODEImplicitStep):
    """Diagonally implicit Runge–Kutta step with an embedded error estimate."""

    def __init__(
        self,
        precision: PrecisionDType,
        n: int,
        dxdt_function: Optional[Callable] = None,
        observables_function: Optional[Callable] = None,
        driver_function: Optional[Callable] = None,
        get_solver_helper_fn: Optional[Callable] = None,
        preconditioner_order: Optional[int] = None,
        krylov_tolerance: Optional[float] = None,
        max_linear_iters: Optional[int] = None,
        linear_correction_type: Optional[str] = None,
        newton_tolerance: Optional[float] = None,
        max_newton_iters: Optional[int] = None,
        newton_damping: Optional[float] = None,
        newton_max_backtracks: Optional[int] = None,
        tableau: DIRKTableau = DEFAULT_DIRK_TABLEAU,
        n_drivers: int = 0,
        stage_increment_location: Optional[str] = None,
        stage_base_location: Optional[str] = None,
        accumulator_location: Optional[str] = None,
        stage_rhs_location: Optional[str] = None,
    ) -> None:
        """Initialise the DIRK step configuration.
        
        This constructor creates a DIRK step object and automatically selects
        appropriate default step controller settings based on whether the
        tableau has an embedded error estimate. Tableaus with error estimates
        default to adaptive stepping (PI controller), while errorless tableaus
        default to fixed stepping.

        Parameters
        ----------
        precision
            Floating-point precision for CUDA computations.
        n
            Number of state variables in the ODE system.
        dxdt_function
            Compiled CUDA device function computing state derivatives.
        observables_function
            Optional compiled CUDA device function computing observables.
        driver_function
            Optional compiled CUDA device function computing time-varying
            drivers.
        get_solver_helper_fn
            Factory function returning solver helper for Jacobian operations.
        preconditioner_order
            Order of the truncated Neumann preconditioner. If None, uses
            default value of 2.
        krylov_tolerance
            Convergence tolerance for the Krylov linear solver. If None, uses
            default from LinearSolverConfig.
        max_linear_iters
            Maximum iterations allowed for the Krylov solver. If None, uses
            default from LinearSolverConfig.
        linear_correction_type
            Type of Krylov correction. If None, uses default from
            LinearSolverConfig.
        newton_tolerance
            Convergence tolerance for the Newton iteration. If None, uses
            default from NewtonKrylovConfig.
        max_newton_iters
            Maximum iterations permitted for the Newton solver. If None, uses
            default from NewtonKrylovConfig.
        newton_damping
            Damping factor applied within Newton updates. If None, uses
            default from NewtonKrylovConfig.
        newton_max_backtracks
            Maximum number of backtracking steps within the Newton solver. If
            None, uses default from NewtonKrylovConfig.
        tableau
            DIRK tableau describing the coefficients. Defaults to
            :data:`DEFAULT_DIRK_TABLEAU`.
        n_drivers
            Number of driver variables in the system.
        stage_increment_location
            Memory location for stage increment buffer: 'local' or 'shared'.
            If None, defaults to 'local'.
        stage_base_location
            Memory location for stage base buffer: 'local' or 'shared'. If
            None, defaults to 'local'.
        accumulator_location
            Memory location for accumulator buffer: 'local' or 'shared'. If
            None, defaults to 'local'.
        stage_rhs_location
            Memory location for stage RHS buffer: 'local' or 'shared'. If
            None, defaults to 'local'.
        
        Notes
        -----
        The step controller defaults are selected dynamically:
        
        - If ``tableau.has_error_estimate`` is ``True``:
          Uses :data:`DIRK_ADAPTIVE_DEFAULTS` (PI controller)
        - If ``tableau.has_error_estimate`` is ``False``:
          Uses :data:`DIRK_FIXED_DEFAULTS` (fixed-step controller)
        
        This automatic selection prevents incompatible configurations where
        an adaptive controller is paired with an errorless tableau.
        """

        mass = np.eye(n, dtype=precision)

        # Build config first so buffer registration can use config defaults
        config_kwargs = {
            "precision": precision,
            "n": n,
            "n_drivers": n_drivers,
            "dxdt_function": dxdt_function,
            "observables_function": observables_function,
            "driver_function": driver_function,
            "get_solver_helper_fn": get_solver_helper_fn,
            "preconditioner_order": preconditioner_order,
            "tableau": tableau,
            "beta": 1.0,
            "gamma": 1.0,
            "M": mass,
        }
        if stage_increment_location is not None:
            config_kwargs["stage_increment_location"] = stage_increment_location
        if stage_base_location is not None:
            config_kwargs["stage_base_location"] = stage_base_location
        if accumulator_location is not None:
            config_kwargs["accumulator_location"] = accumulator_location
        if stage_rhs_location is not None:
            config_kwargs["stage_rhs_location"] = stage_rhs_location

        config = DIRKStepConfig(**config_kwargs)

        # Select defaults based on error estimate
        if tableau.has_error_estimate:
            controller_defaults = DIRK_ADAPTIVE_DEFAULTS
        else:
            controller_defaults = DIRK_FIXED_DEFAULTS

        # Build kwargs dict conditionally
        solver_kwargs = {}
        if krylov_tolerance is not None:
            solver_kwargs['krylov_tolerance'] = krylov_tolerance
        if max_linear_iters is not None:
            solver_kwargs['max_linear_iters'] = max_linear_iters
        if linear_correction_type is not None:
            solver_kwargs['linear_correction_type'] = linear_correction_type
        if newton_tolerance is not None:
            solver_kwargs['newton_tolerance'] = newton_tolerance
        if max_newton_iters is not None:
            solver_kwargs['max_newton_iters'] = max_newton_iters
        if newton_damping is not None:
            solver_kwargs['newton_damping'] = newton_damping
        if newton_max_backtracks is not None:
            solver_kwargs['newton_max_backtracks'] = newton_max_backtracks

        # Call parent __init__ to create solver instances
        super().__init__(config, controller_defaults, **solver_kwargs)

        self.register_buffers()

    def register_buffers(self) -> None:
        """Register buffers according to locations in compile settings."""
        config = self.compile_settings
        precision = config.precision
        n = config.n
        tableau = config.tableau

        # Clear any existing buffer registrations
        buffer_registry.clear_parent(self)

        # Calculate buffer sizes
        accumulator_length = max(tableau.stage_count - 1, 0) * n

        # Register solver scratch and solver persistent buffers so they can
        # be aliased
        _ = buffer_registry.get_child_allocators(
                self,
                self.solver,
                name='solver'
        )

        # Register buffers
        buffer_registry.register(
            'stage_increment',
            self,
            n,
            config.stage_increment_location,
            persistent=True,
            precision=precision
        )
        buffer_registry.register(
            'accumulator',
            self,
            accumulator_length,
            config.accumulator_location,
            precision=precision
        )


        buffer_registry.register(
            'stage_base',
            self,
            n,
            config.stage_base_location,
            aliases='accumulator',
            precision=precision
        )

        buffer_registry.register(
            'stage_rhs',
            self,
            n,
            config.stage_rhs_location,
            persistent=True,
            precision=precision
        )

    def build_implicit_helpers(
        self,
    ) -> Callable:
        """Construct the nonlinear solver chain used by implicit methods."""

        config = self.compile_settings
        beta = config.beta
        gamma = config.gamma
        mass = config.M
        preconditioner_order = config.preconditioner_order

        get_fn = config.get_solver_helper_fn

        preconditioner = get_fn(
            "neumann_preconditioner", # neumann preconditioner cached?
            beta=beta,
            gamma=gamma,
            mass=mass,
            preconditioner_order=preconditioner_order,
        )

        residual = get_fn(
            "stage_residual",
            beta=beta,
            gamma=gamma,
            mass=mass,
            preconditioner_order=preconditioner_order,
        )

        operator = get_fn(
            "linear_operator",
            beta=beta,
            gamma=gamma,
            mass=mass,
            preconditioner_order=preconditioner_order,
        )

        # Update solvers with device functions
        self.solver.update(
            operator_apply=operator,
            preconditioner=preconditioner,
            residual_function=residual,
        )
        
        self.update_compile_settings(
                {'solver_function': self.solver.device_function}
        )

    def build_step(
        self,
        dxdt_fn: Callable,
        observables_function: Callable,
        driver_function: Optional[Callable],
        solver_function: Callable,
        numba_precision: type,
        n: int,
        n_drivers: int,
    ) -> StepCache:  # pragma: no cover - device function
        """Compile the DIRK device step."""

        config = self.compile_settings
        tableau = config.tableau
        nonlinear_solver = solver_function

        n = int32(n)
        stage_count = int32(tableau.stage_count)
        stages_except_first = stage_count - int32(1)

        # Compile-time toggles
        has_driver_function = driver_function is not None
        has_error = self.is_adaptive
        multistage = stage_count > 1
        first_same_as_last = self.first_same_as_last
        can_reuse_accepted_start = self.can_reuse_accepted_start

        explicit_a_coeffs = tableau.explicit_terms(numba_precision)
        solution_weights = tableau.typed_vector(tableau.b, numba_precision)
        typed_zero = numba_precision(0.0)
        error_weights = tableau.error_weights(numba_precision)
        if error_weights is None or not has_error:
            error_weights = tuple(typed_zero for _ in range(stage_count))
        stage_time_fractions = tableau.typed_vector(tableau.c, numba_precision)
        diagonal_coeffs = tableau.diagonal(numba_precision)

        # Last-step caching optimization (issue #163):
        # Replace streaming accumulation with direct assignment when
        # stage matches b or b_hat row in coupling matrix.
        accumulates_output = tableau.accumulates_output
        accumulates_error = tableau.accumulates_error
        b_row = tableau.b_matches_a_row
        b_hat_row = tableau.b_hat_matches_a_row
        if b_row is not None:
            b_row = int32(b_row)
        if b_hat_row is not None:
            b_hat_row = int32(b_hat_row)

        stage_implicit = tuple(coeff != numba_precision(0.0)
                          for coeff in diagonal_coeffs)
        accumulator_length = int32(max(stage_count - 1, 0) * n)

        # Get child allocators for Newton solver
        alloc_solver_shared, alloc_solver_persistent = (
            buffer_registry.get_child_allocators(self, self._newton_solver,
                                                 name='solver')
        )

        # Get allocators from buffer registry
        getalloc = buffer_registry.get_allocator
        alloc_stage_increment = getalloc('stage_increment', self)
        alloc_accumulator = getalloc('accumulator', self)
        alloc_stage_base = getalloc('stage_base', self)
        alloc_stage_rhs = getalloc('stage_rhs', self)



        # no cover: start
        @cuda.jit(
            # (
            #     numba_precision[::1],
            #     numba_precision[::1],
            #     numba_precision[::1],
            #     numba_precision[:, :, ::1],
            #     numba_precision[::1],
            #     numba_precision[::1],
            #     numba_precision[::1],
            #     numba_precision[::1],
            #     numba_precision[::1],
            #     numba_precision,
            #     numba_precision,
            #     int32,
            #     int32,
            #     numba_precision[::1],
            #     numba_precision[::1],
            #     int32[::1],
            # ),
            device=True,
            inline=True,
        )
        def step(
            state,
            proposed_state,
            parameters,
            driver_coeffs,
            drivers_buffer,
            proposed_drivers,
            observables,
            proposed_observables,
            error,
            dt_scalar,
            time_scalar,
            first_step_flag,
            accepted_flag,
            shared,
            persistent_local,
            counters,
        ):
            # ----------------------------------------------------------- #
            # Shared and local buffer guide:
            # stage_accumulator: size (stage_count-1) * n, shared memory.
            #   Default behaviour:
            #       - Stores accumulated explicit contributions for successors.
            #       - Slice k feeds the base state for stage k+1.
            #   Reuse:
            #       - stage_base: first slice (size n)
            #           - Holds the working state during the current stage.
            #           - New data lands only after the prior stage has finished.
            # solver_scratch: size solver_shared_elements, shared memory.
            #   Default behaviour:
            #       - Provides workspace for the Newton iteration helpers.
            #   Reuse:
            #       - stage_rhs: first slice (size n)
            #           - Carries the Newton residual and then the stage rhs.
            #           - Once a stage closes we reuse it for the next residual,
            #             so no live data remains.
            #       - increment_cache: second slice (size n)
            #           - Receives the accepted increment at step end for FSAL.
            #           - Solver stops touching it once convergence is reached.
            #   Note:
            #       - Evaluation state is computed inline by operators and
            #         residuals; no dedicated buffer required.
            # stage_increment: size n, shared or local memory.
            #   Default behaviour:
            #       - Starts as the Newton guess and finishes as the step.
            #       - Copied into increment_cache once the stage closes.
            # proposed_state: size n, global memory.
            #   Default behaviour:
            #       - Carries the running solution with each stage update.
            #       - Only updated after a stage converges, keeping data stable.
            # proposed_drivers / proposed_observables: size n each, global.
            #   Default behaviour:
            #       - Refresh to the stage time before rhs or residual work.
            #       - Later stages reuse only the newest values, so no clashes.
            # ----------------------------------------------------------- #

            # ----------------------------------------------------------- #
            # Selective allocation from local or shared memory
            # ----------------------------------------------------------- #
            stage_increment = alloc_stage_increment(shared, persistent_local)
            stage_accumulator = alloc_accumulator(shared, persistent_local)
            stage_base = alloc_stage_base(shared, persistent_local)
            solver_shared = alloc_solver_shared(shared, persistent_local)
            solver_persistent = alloc_solver_persistent(shared, persistent_local)
            stage_rhs = alloc_stage_rhs(shared, persistent_local)

            # Initialize local arrays
            for _i in range(n):
                stage_increment[_i] = typed_zero
                stage_base[_i] = typed_zero
            for _i in range(accumulator_length):
                stage_accumulator[_i] = typed_zero
            # --------------------------------------------------------------- #

            current_time = time_scalar
            end_time = current_time + dt_scalar

            for idx in range(n):
                if has_error and accumulates_error:
                    error[idx] = typed_zero

            status_code = int32(0)
            # --------------------------------------------------------------- #
            #            Stage 0: may reuse cached values                     #
            # --------------------------------------------------------------- #

            first_step = first_step_flag != int32(0)

            # Only use cache if all threads in warp can - otherwise no gain
            use_cached_rhs = False
            # Compile-time branch: guarded by static configuration flags
            if first_same_as_last and multistage:
                # Runtime branch: depends on previous step acceptance
                if not first_step:
                    mask = activemask()
                    all_threads_accepted = all_sync(mask, accepted_flag != int32(0))
                    use_cached_rhs = all_threads_accepted
            else:
                use_cached_rhs = False

            stage_time = current_time + dt_scalar * stage_time_fractions[0]
            diagonal_coeff = diagonal_coeffs[0]

            for idx in range(n):
                stage_base[idx] = state[idx]
                if accumulates_output:
                    proposed_state[idx] = typed_zero

            # Recompute if not FSAL cached
            if not use_cached_rhs:
                if can_reuse_accepted_start:
                    for idx in range(int32(drivers_buffer.shape[0])):
                        # Use step-start driver values
                        proposed_drivers[idx] = drivers_buffer[idx]

                else:
                    if has_driver_function:
                        driver_function(
                            stage_time,
                            driver_coeffs,
                            proposed_drivers,
                        )

                if stage_implicit[0]:
                    solver_status = nonlinear_solver(
                        stage_increment,
                        parameters,
                        proposed_drivers,
                        stage_time,
                        dt_scalar,
                        diagonal_coeffs[0],
                        stage_base,
                        solver_shared,
                        solver_persistent,
                        counters,
                    )
                    status_code = int32(status_code | solver_status)

                    for idx in range(n):
                        stage_base[idx] += (
                            diagonal_coeff * stage_increment[idx]
                        )

                # Get obs->dxdt from stage_base
                observables_function(
                    stage_base,
                    parameters,
                    proposed_drivers,
                    proposed_observables,
                    stage_time,
                )

                dxdt_fn(
                    stage_base,
                    parameters,
                    proposed_drivers,
                    proposed_observables,
                    stage_rhs,
                    stage_time,
                )

            solution_weight = solution_weights[0]
            error_weight = error_weights[0]
            for idx in range(n):
                rhs_value = stage_rhs[idx]
                # Accumulate if required; save directly if tableau allows
                if accumulates_output:
                    # Standard accumulation
                    proposed_state[idx] += solution_weight * rhs_value
                elif b_row == int32(0):
                    # Direct assignment when stage 0 matches b_row
                    proposed_state[idx] = stage_base[idx]
                if has_error:
                    if accumulates_error:
                        # Standard accumulation
                        error[idx] += error_weight * rhs_value
                    elif b_hat_row == int32(0):
                        # Direct assignment for error
                        error[idx] = stage_base[idx]
                        
            for idx in range(accumulator_length):
                stage_accumulator[idx] = typed_zero

            # --------------------------------------------------------------- #
            #            Stages 1-s: must refresh all qtys                    #
            # --------------------------------------------------------------- #
            mask = activemask()
            for prev_idx in range(stages_except_first):
                # DIRK is missing the instruction cache. The unrolled loop
                # is instruction dense, taking up most of the instruction space.
                # A block-wide sync hangs indefinitely, as some warps will
                # finish early and never reach it. We sync a warp to minimal
                # effect (it's a wash in the profiler) in case of divergence in
                # big systems.
                syncwarp(mask)
                stage_offset = prev_idx * n
                stage_idx = prev_idx + int32(1)
                matrix_col = explicit_a_coeffs[prev_idx]

                # Stream previous stage's RHS into accumulators for successors
                for successor_idx in range(stages_except_first):
                    coeff = matrix_col[successor_idx + int32(1)]
                    row_offset = successor_idx * n
                    for idx in range(n):
                        contribution = coeff * stage_rhs[idx]
                        stage_accumulator[row_offset + idx] += contribution

                stage_time = (
                    current_time + dt_scalar * stage_time_fractions[stage_idx]
                )

                if has_driver_function:
                    driver_function(
                        stage_time,
                        driver_coeffs,
                        proposed_drivers,
                    )

                # Convert accumulator slice to state by adding y_n
                for idx in range(n):
                    stage_base[idx] = (stage_accumulator[stage_offset + idx]
                                       * dt_scalar + state[idx])

                diagonal_coeff = diagonal_coeffs[stage_idx]

                if stage_implicit[stage_idx]:
                    solver_status = nonlinear_solver(
                        stage_increment,
                        parameters,
                        proposed_drivers,
                        stage_time,
                        dt_scalar,
                        diagonal_coeffs[stage_idx],
                        stage_base,
                        solver_shared,
                        solver_persistent,
                        counters,
                    )
                    status_code = int32(status_code | solver_status)

                    for idx in range(n):
                        stage_base[idx] += diagonal_coeff * stage_increment[idx]

                observables_function(
                    stage_base,
                    parameters,
                    proposed_drivers,
                    proposed_observables,
                    stage_time,
                )

                dxdt_fn(
                    stage_base,
                    parameters,
                    proposed_drivers,
                    proposed_observables,
                    stage_rhs,
                    stage_time,
                )

                solution_weight = solution_weights[stage_idx]
                error_weight = error_weights[stage_idx]
                for idx in range(n):
                    increment = stage_rhs[idx]
                    if accumulates_output:
                        proposed_state[idx] += solution_weight * increment
                    elif b_row == stage_idx:
                        proposed_state[idx] = stage_base[idx]

                    if has_error:
                        if accumulates_error:
                            error[idx] += error_weight * increment
                        elif b_hat_row == stage_idx:
                            # Direct assignment for error
                            error[idx] = stage_base[idx]

            # --------------------------------------------------------------- #

            for idx in range(n):
                if accumulates_output:
                    proposed_state[idx] *= dt_scalar
                    proposed_state[idx] += state[idx]
                if has_error:
                    if accumulates_error:
                        error[idx] *= dt_scalar
                    else:
                        error[idx] = proposed_state[idx] - error[idx]

            if has_driver_function:
                driver_function(
                    end_time,
                    driver_coeffs,
                    proposed_drivers,
                )

            observables_function(
                proposed_state,
                parameters,
                proposed_drivers,
                proposed_observables,
                end_time,
            )

            return int32(status_code)
        # no cover: end
        return StepCache(step=step, nonlinear_solver=nonlinear_solver)

    @property
    def is_multistage(self) -> bool:
        """Return ``True`` as the method has multiple stages."""
        return self.tableau.stage_count > 1


    @property
    def is_adaptive(self) -> bool:
        """Return ``True`` because an embedded error estimate is produced."""
        return self.tableau.has_error_estimate

    @property
    def cached_auxiliary_count(self) -> int:
        """Return the number of cached auxiliary entries for the JVP.

        Lazily builds implicit helpers so as not to return an errant 'None'."""
        if self._cached_auxiliary_count is None:
            self.build_implicit_helpers()
        return self._cached_auxiliary_count

    @property
    def shared_memory_required(self) -> int:
        """Return the number of precision entries required in shared memory."""
        return buffer_registry.shared_buffer_size(self)

    @property
    def local_scratch_required(self) -> int:
        """Return the number of local precision entries required."""
        return buffer_registry.local_buffer_size(self)

    @property
    def persistent_local_required(self) -> int:
        """Return the number of persistent local entries required."""
        return buffer_registry.persistent_local_buffer_size(self)

    @property
    def is_implicit(self) -> bool:
        """Return ``True`` because the method solves nonlinear systems."""
        return True

    @property
    def order(self) -> int:
        """Return the classical order of accuracy."""
        return self.tableau.order


    @property
    def threads_per_step(self) -> int:
        """Return the number of CUDA threads that advance one state."""

        return 1<|MERGE_RESOLUTION|>--- conflicted
+++ resolved
@@ -109,12 +109,6 @@
     tableau: DIRKTableau = attrs.field(
         default=DEFAULT_DIRK_TABLEAU,
     )
-<<<<<<< HEAD
-    stage_increment_location: str = attrs.field(default='local')
-    stage_base_location: str = attrs.field(default='local')
-    accumulator_location: str = attrs.field(default='local')
-    stage_rhs_location: str = attrs.field(default='local')
-=======
     stage_increment_location: str = attrs.field(
         default='local',
         validator=attrs.validators.in_(['local', 'shared'])
@@ -131,7 +125,6 @@
         default='local',
         validator=attrs.validators.in_(['local', 'shared'])
     )
->>>>>>> d26c4e73
 
 class DIRKStep(ODEImplicitStep):
     """Diagonally implicit Runge–Kutta step with an embedded error estimate."""
