"""Diagonally implicit Runge–Kutta integration step implementation.

This module provides the :class:`DIRKStep` class, which implements
diagonally implicit Runge--Kutta (DIRK) methods using configurable Butcher
tableaus. DIRK methods are linearly implicit with a diagonal structure in
the coefficient matrix, allowing each implicit stage to be solved
independently.

Key Features
------------
- Configurable tableaus via :class:`DIRKTableau`
- Automatic controller defaults selection based on error estimate capability
- Matrix-free Newton-Krylov solvers for implicit stages
- Efficient diagonal structure reduces computational cost vs fully implicit

Notes
-----
The module defines two sets of default step controller settings:

- :data:`DIRK_ADAPTIVE_DEFAULTS`: Used when the tableau has an embedded
  error estimate. Defaults to PI controller with adaptive stepping.
- :data:`DIRK_FIXED_DEFAULTS`: Used when the tableau lacks an error
  estimate. Defaults to fixed-step controller.

This dynamic selection ensures that users cannot accidentally pair an
errorless tableau with an adaptive controller, which would fail at runtime.
"""

from typing import Callable, Optional

import attrs
from attrs import validators
import numpy as np
from numba import cuda, int16, int32

from cubie._utils import PrecisionDType, getype_validator
from cubie.BufferSettings import BufferSettings, LocalSizes, SliceIndices
from cubie.cuda_simsafe import activemask, all_sync
from cubie.integrators.algorithms.base_algorithm_step import (
    StepCache,
    StepControlDefaults,
)
from cubie.integrators.algorithms.generic_dirk_tableaus import (
    DEFAULT_DIRK_TABLEAU,
    DIRKTableau,
)
from cubie.integrators.algorithms.ode_implicitstep import (
    ImplicitStepConfig,
    ODEImplicitStep,
)
from cubie.integrators.matrix_free_solvers import (
    linear_solver_factory,
    newton_krylov_solver_factory,
)


@attrs.define
class DIRKLocalSizes(LocalSizes):
    """Local array sizes for DIRK buffers with nonzero guarantees.

    Attributes
    ----------
    stage_increment : int
        Stage increment buffer size.
    stage_base : int
        Stage base buffer size.
    accumulator : int
        Stage accumulator buffer size.
    solver_scratch : int
        Solver scratch buffer size.
    increment_cache : int
        Increment cache buffer size (for FSAL when solver_scratch local).
<<<<<<< HEAD
=======
    rhs_cache : int
        RHS cache buffer size (for FSAL when solver_scratch local).
>>>>>>> 928ae9ea
    """

    stage_increment: int = attrs.field(validator=getype_validator(int, 0))
    stage_base: int = attrs.field(validator=getype_validator(int, 0))
    accumulator: int = attrs.field(validator=getype_validator(int, 0))
    solver_scratch: int = attrs.field(validator=getype_validator(int, 0))
    increment_cache: int = attrs.field(validator=getype_validator(int, 0))
<<<<<<< HEAD
=======
    rhs_cache: int = attrs.field(validator=getype_validator(int, 0))
>>>>>>> 928ae9ea


@attrs.define
class DIRKSliceIndices(SliceIndices):
    """Slice container for DIRK shared memory buffer layouts.

    Attributes
    ----------
    stage_increment : slice
        Slice covering the stage increment buffer (empty if local).
    stage_base : slice
        Slice covering the stage base buffer (may alias accumulator).
    accumulator : slice
        Slice covering the stage accumulator buffer.
    solver_scratch : slice
        Slice covering the solver scratch buffer.
    local_end : int
        Offset of the end of algorithm-managed shared memory.
    """

    stage_increment: slice = attrs.field()
    stage_base: slice = attrs.field()
    accumulator: slice = attrs.field()
    solver_scratch: slice = attrs.field()
    local_end: int = attrs.field()


@attrs.define
class DIRKBufferSettings(BufferSettings):
    """Configuration for DIRK step buffer sizes and memory locations.

    Controls memory locations for stage_increment, stage_base, accumulator,
    and solver_scratch buffers used during DIRK integration steps.

    Attributes
    ----------
    n : int
        Number of state variables.
    stage_count : int
        Number of RK stages.
    stage_increment_location : str
        Memory location for stage increment buffer: 'local' or 'shared'.
    stage_base_location : str
        Memory location for stage base buffer: 'local' or 'shared'.
    accumulator_location : str
        Memory location for stage accumulator buffer: 'local' or 'shared'.
    solver_scratch_location : str
        Memory location for Newton solver scratch: 'local' or 'shared'.
    """

    n: int = attrs.field(validator=getype_validator(int, 1))
    stage_count: int = attrs.field(validator=getype_validator(int, 1))
    stage_increment_location: str = attrs.field(
        default='local', validator=validators.in_(["local", "shared"])
    )
    stage_base_location: str = attrs.field(
<<<<<<< HEAD
        default='shared', validator=validators.in_(["local", "shared"])
    )
    accumulator_location: str = attrs.field(
        default='shared', validator=validators.in_(["local", "shared"])
    )
    solver_scratch_location: str = attrs.field(
        default='shared', validator=validators.in_(["local", "shared"])
=======
        default='local', validator=validators.in_(["local", "shared"])
    )
    accumulator_location: str = attrs.field(
        default='local', validator=validators.in_(["local", "shared"])
    )
    solver_scratch_location: str = attrs.field(
        default='local', validator=validators.in_(["local", "shared"])
>>>>>>> 928ae9ea
    )

    @property
    def use_shared_stage_increment(self) -> bool:
        """Return True if stage_increment buffer uses shared memory."""
        return self.stage_increment_location == 'shared'

    @property
    def use_shared_stage_base(self) -> bool:
        """Return True if stage_base buffer uses shared memory."""
        return self.stage_base_location == 'shared'

    @property
    def use_shared_accumulator(self) -> bool:
        """Return True if accumulator buffer uses shared memory."""
        return self.accumulator_location == 'shared'

    @property
    def use_shared_solver_scratch(self) -> bool:
        """Return True if solver_scratch buffer uses shared memory."""
        return self.solver_scratch_location == 'shared'

    @property
    def accumulator_length(self) -> int:
        """Return the length of the stage accumulator buffer."""
        return max(self.stage_count - 1, 0) * self.n

    @property
    def solver_scratch_elements(self) -> int:
        """Return the number of solver scratch elements (2 * n)."""
        return 2 * self.n

    @property
    def persistent_local_elements(self) -> int:
<<<<<<< HEAD
        """Return persistent local elements for increment_cache.

        increment_cache must persist between step calls for FSAL. When
        solver_scratch is local, increment_cache uses persistent local.
        """
        if self.use_shared_solver_scratch:
            return 0
        return self.n
=======
        """Return persistent local elements for increment_cache and rhs_cache.

        Both increment_cache and rhs_cache must persist between step calls
        for FSAL. When solver_scratch is local, both caches use persistent
        local memory.
        """
        if self.use_shared_solver_scratch:
            return 0
        # 2 * n: n for increment_cache, n for rhs_cache
        return 2 * self.n
>>>>>>> 928ae9ea

    @property
    def multistage(self) -> bool:
        """Return True if method has multiple stages."""
        return self.stage_count > 1

    @property
    def stage_base_aliases_accumulator(self) -> bool:
        """Return True if stage_base can alias first slice of accumulator.

        Only valid when multistage and accumulator is in shared memory.
        """
        return self.multistage and self.use_shared_accumulator

    @property
    def shared_memory_elements(self) -> int:
        """Return total shared memory elements required.

        Includes accumulator, solver_scratch, and stage_increment if shared.
        stage_base aliases accumulator when multistage, so not counted
        separately.
        """
        total = 0
        if self.use_shared_accumulator:
            total += self.accumulator_length
        if self.use_shared_solver_scratch:
            total += self.solver_scratch_elements
        if self.use_shared_stage_increment:
            total += self.n
        # stage_base aliases accumulator when multistage; only add if
        # single-stage and shared
        if not self.multistage and self.use_shared_stage_base:
            total += self.n
        return total

    @property
    def local_memory_elements(self) -> int:
        """Return total local memory elements required.

        Includes buffers configured with location='local'.
        """
        total = 0
        if not self.use_shared_accumulator:
            total += self.accumulator_length
        if not self.use_shared_solver_scratch:
            total += self.solver_scratch_elements
        if not self.use_shared_stage_increment:
            total += self.n
        # stage_base needs local storage when single-stage and local
        if not self.multistage and not self.use_shared_stage_base:
            total += self.n
        return total

    @property
    def local_sizes(self) -> DIRKLocalSizes:
        """Return DIRKLocalSizes instance with buffer sizes.

        The returned object provides nonzero sizes suitable for
        cuda.local.array allocation.
        """
        # stage_base size depends on whether it aliases accumulator
        if self.multistage:
            stage_base_size = 0  # Aliases accumulator when multistage
        else:
            stage_base_size = self.n
<<<<<<< HEAD
        # increment_cache needs persistent local when solver_scratch is local
        increment_cache_size = self.n if not self.use_shared_solver_scratch else 0
=======
        # increment_cache and rhs_cache need persistent local when
        # solver_scratch is local
        cache_size = self.n if not self.use_shared_solver_scratch else 0
>>>>>>> 928ae9ea
        return DIRKLocalSizes(
            stage_increment=self.n,
            stage_base=stage_base_size,
            accumulator=self.accumulator_length,
            solver_scratch=self.solver_scratch_elements,
<<<<<<< HEAD
            increment_cache=increment_cache_size,
=======
            increment_cache=cache_size,
            rhs_cache=cache_size,
>>>>>>> 928ae9ea
        )

    @property
    def shared_indices(self) -> DIRKSliceIndices:
        """Return DIRKSliceIndices instance with shared memory layout.

        The returned object contains slices for each buffer's region
        in shared memory. Local buffers receive empty slices.
        """
        ptr = 0

        if self.use_shared_accumulator:
            accumulator_slice = slice(ptr, ptr + self.accumulator_length)
            ptr += self.accumulator_length
        else:
            accumulator_slice = slice(0, 0)

        if self.use_shared_solver_scratch:
            solver_scratch_slice = slice(ptr, ptr + self.solver_scratch_elements)
            ptr += self.solver_scratch_elements
        else:
            solver_scratch_slice = slice(0, 0)

        if self.use_shared_stage_increment:
            stage_increment_slice = slice(ptr, ptr + self.n)
            ptr += self.n
        else:
            stage_increment_slice = slice(0, 0)

        # stage_base aliases accumulator when multistage
        if self.stage_base_aliases_accumulator:
            stage_base_slice = slice(
                accumulator_slice.start,
                accumulator_slice.start + self.n
            )
        elif self.use_shared_stage_base and not self.multistage:
            stage_base_slice = slice(ptr, ptr + self.n)
            ptr += self.n
        else:
            stage_base_slice = slice(0, 0)

        return DIRKSliceIndices(
            stage_increment=stage_increment_slice,
            stage_base=stage_base_slice,
            accumulator=accumulator_slice,
            solver_scratch=solver_scratch_slice,
            local_end=ptr,
        )


# Buffer location parameters for DIRK algorithms
ALL_DIRK_BUFFER_LOCATION_PARAMETERS = {
    "stage_increment_location",
    "stage_base_location",
    "accumulator_location",
    "solver_scratch_location",
}


DIRK_ADAPTIVE_DEFAULTS = StepControlDefaults(
    step_controller={
        "step_controller": "pi",
        "dt_min": 1e-6,
        "dt_max": 1e-1,
        "kp": 0.7,
        "ki": -0.4,
        "deadband_min": 1.0,
        "deadband_max": 1.1,
        "min_gain": 0.1,
        "max_gain": 5.0,
    }
)
"""Default step controller settings for adaptive DIRK tableaus.

This configuration is used when the DIRK tableau has an embedded error
estimate (``tableau.has_error_estimate == True``).

The PI controller provides robust adaptive stepping with proportional and
derivative terms to smooth step size adjustments. The deadband prevents
unnecessary step size changes for small variations in the error estimate.

Notes
-----
These defaults are applied automatically when creating a :class:`DIRKStep`
with an adaptive tableau. Users can override any of these settings by
explicitly specifying step controller parameters.
"""

DIRK_FIXED_DEFAULTS = StepControlDefaults(
    step_controller={
        "step_controller": "fixed",
        "dt": 1e-3,
    }
)
"""Default step controller settings for errorless DIRK tableaus.

This configuration is used when the DIRK tableau lacks an embedded error
estimate (``tableau.has_error_estimate == False``).

Fixed-step controllers maintain a constant step size throughout the
integration. This is the only valid choice for errorless tableaus since
adaptive stepping requires an error estimate to adjust the step size.

Notes
-----
These defaults are applied automatically when creating a :class:`DIRKStep`
with an errorless tableau. Users can override the step size ``dt`` by
explicitly specifying it in the step controller settings.
"""
@attrs.define
class DIRKStepConfig(ImplicitStepConfig):
    """Configuration describing the DIRK integrator."""

    tableau: DIRKTableau = attrs.field(
        default=DEFAULT_DIRK_TABLEAU,
    )
    buffer_settings: Optional[DIRKBufferSettings] = attrs.field(
        default=None,
        validator=validators.optional(
            validators.instance_of(DIRKBufferSettings)
        ),
    )


class DIRKStep(ODEImplicitStep):
    """Diagonally implicit Runge–Kutta step with an embedded error estimate."""

    def __init__(
        self,
        precision: PrecisionDType,
        n: int,
        dxdt_function: Optional[Callable] = None,
        observables_function: Optional[Callable] = None,
        driver_function: Optional[Callable] = None,
        get_solver_helper_fn: Optional[Callable] = None,
        preconditioner_order: int = 2,
        krylov_tolerance: float = 1e-6,
        max_linear_iters: int = 200,
        linear_correction_type: str = "minimal_residual",
        newton_tolerance: float = 1e-6,
        max_newton_iters: int = 100,
        newton_damping: float = 0.5,
        newton_max_backtracks: int = 8,
        tableau: DIRKTableau = DEFAULT_DIRK_TABLEAU,
        n_drivers: int = 0,
<<<<<<< HEAD
        stage_increment_location: str = 'local',
        stage_base_location: str = 'shared',
        accumulator_location: str = 'shared',
        solver_scratch_location: str = 'shared',
=======
        stage_increment_location: Optional[str] = None,
        stage_base_location: Optional[str] = None,
        accumulator_location: Optional[str] = None,
        solver_scratch_location: Optional[str] = None,
>>>>>>> 928ae9ea
    ) -> None:
        """Initialise the DIRK step configuration.
        
        This constructor creates a DIRK step object and automatically selects
        appropriate default step controller settings based on whether the
        tableau has an embedded error estimate. Tableaus with error estimates
        default to adaptive stepping (PI controller), while errorless tableaus
        default to fixed stepping.

        Parameters
        ----------
        precision
            Floating-point precision for CUDA computations.
        n
            Number of state variables in the ODE system.
        dxdt_function
            Compiled CUDA device function computing state derivatives.
        observables_function
            Optional compiled CUDA device function computing observables.
        driver_function
            Optional compiled CUDA device function computing time-varying
            drivers.
        get_solver_helper_fn
            Factory function returning solver helper for Jacobian operations.
        preconditioner_order
            Order of the finite-difference Jacobian approximation used in the
            preconditioner.
        krylov_tolerance
            Convergence tolerance for the Krylov linear solver.
        max_linear_iters
            Maximum iterations allowed for the Krylov solver.
        linear_correction_type
            Type of Krylov correction ("minimal_residual" or other).
        newton_tolerance
            Convergence tolerance for Newton iterations.
        max_newton_iters
            Maximum Newton iterations per implicit stage.
        newton_damping
            Damping factor for Newton step size.
        newton_max_backtracks
            Maximum backtracking steps in Newton's method.
        tableau
            DIRK tableau describing the coefficients. Defaults to
            :data:`DEFAULT_DIRK_TABLEAU`.
        n_drivers
            Number of driver variables in the system.
        
        Notes
        -----
        The step controller defaults are selected dynamically:
        
        - If ``tableau.has_error_estimate`` is ``True``:
          Uses :data:`DIRK_ADAPTIVE_DEFAULTS` (PI controller)
        - If ``tableau.has_error_estimate`` is ``False``:
          Uses :data:`DIRK_FIXED_DEFAULTS` (fixed-step controller)
        
        This automatic selection prevents incompatible configurations where
        an adaptive controller is paired with an errorless tableau.
        """

        mass = np.eye(n, dtype=precision)
<<<<<<< HEAD
        # Create buffer_settings with user-provided locations
        buffer_settings = DIRKBufferSettings(
            n=n,
            stage_count=tableau.stage_count,
            stage_increment_location=stage_increment_location,
            stage_base_location=stage_base_location,
            accumulator_location=accumulator_location,
            solver_scratch_location=solver_scratch_location,
        )
=======
        # Create buffer_settings - only pass locations if explicitly provided
        buffer_kwargs = {
            'n': n,
            'stage_count': tableau.stage_count,
        }
        if stage_increment_location is not None:
            buffer_kwargs['stage_increment_location'] = stage_increment_location
        if stage_base_location is not None:
            buffer_kwargs['stage_base_location'] = stage_base_location
        if accumulator_location is not None:
            buffer_kwargs['accumulator_location'] = accumulator_location
        if solver_scratch_location is not None:
            buffer_kwargs['solver_scratch_location'] = solver_scratch_location
        buffer_settings = DIRKBufferSettings(**buffer_kwargs)
>>>>>>> 928ae9ea
        config_kwargs = {
            "precision": precision,
            "n": n,
            "n_drivers": n_drivers,
            "dxdt_function": dxdt_function,
            "observables_function": observables_function,
            "driver_function": driver_function,
            "get_solver_helper_fn": get_solver_helper_fn,
            "preconditioner_order": preconditioner_order,
            "krylov_tolerance": krylov_tolerance,
            "max_linear_iters": max_linear_iters,
            "linear_correction_type": linear_correction_type,
            "newton_tolerance": newton_tolerance,
            "max_newton_iters": max_newton_iters,
            "newton_damping": newton_damping,
            "newton_max_backtracks": newton_max_backtracks,
            "tableau": tableau,
            "beta": 1.0,
            "gamma": 1.0,
            "M": mass,
            "buffer_settings": buffer_settings,
        }

        config = DIRKStepConfig(**config_kwargs)
        self._cached_auxiliary_count = 0

        if tableau.has_error_estimate:
            defaults = DIRK_ADAPTIVE_DEFAULTS
        else:
            defaults = DIRK_FIXED_DEFAULTS

        super().__init__(config, defaults)

    def build_implicit_helpers(
        self,
    ) -> Callable:
        """Construct the nonlinear solver chain used by implicit methods."""

        precision = self.precision
        config = self.compile_settings
        beta = config.beta
        gamma = config.gamma
        mass = config.M
        preconditioner_order = config.preconditioner_order
        n = config.n

        get_fn = config.get_solver_helper_fn

        preconditioner = get_fn(
            "neumann_preconditioner", # neumann preconditioner cached?
            beta=beta,
            gamma=gamma,
            mass=mass,
            preconditioner_order=preconditioner_order,
        )

        residual = get_fn(
            "stage_residual",
            beta=beta,
            gamma=gamma,
            mass=mass,
            preconditioner_order=preconditioner_order,
        )

        operator = get_fn(
            "linear_operator", # linear operator cached?
            beta=beta,
            gamma=gamma,
            mass=mass,
            preconditioner_order=preconditioner_order,
        )

        krylov_tolerance = config.krylov_tolerance
        max_linear_iters = config.max_linear_iters
        correction_type = config.linear_correction_type

        linear_solver = linear_solver_factory(
            operator,
            n=n,
            preconditioner=preconditioner,
            correction_type=correction_type,
            tolerance=krylov_tolerance,
            max_iters=max_linear_iters,
        )

        newton_tolerance = config.newton_tolerance
        max_newton_iters = config.max_newton_iters
        newton_damping = config.newton_damping
        newton_max_backtracks = config.newton_max_backtracks

        nonlinear_solver = newton_krylov_solver_factory(
            residual_function=residual,
            linear_solver=linear_solver,
            n=n,
            tolerance=newton_tolerance,
            max_iters=max_newton_iters,
            damping=newton_damping,
            max_backtracks=newton_max_backtracks,
            precision=precision,
        )

        return nonlinear_solver

    def build_step(
        self,
        solver_fn: Callable,
        dxdt_fn: Callable,
        observables_function: Callable,
        driver_function: Optional[Callable],
        numba_precision: type,
        n: int,
        n_drivers: int,
    ) -> StepCache:  # pragma: no cover - device function
        """Compile the DIRK device step."""

        config = self.compile_settings
        precision = self.precision
        tableau = config.tableau
        nonlinear_solver = solver_fn
        n_arraysize = n
        n = int32(n)
        stage_count = int32(tableau.stage_count)
        stages_except_first = stage_count - int32(1)

        # Compile-time toggles
        has_driver_function = driver_function is not None
        has_error = self.is_adaptive
        multistage = stage_count > 1
        first_same_as_last = self.first_same_as_last
        can_reuse_accepted_start = self.can_reuse_accepted_start

        stage_rhs_coeffs = tableau.typed_columns(tableau.a, numba_precision)
        solution_weights = tableau.typed_vector(tableau.b, numba_precision)
        typed_zero = numba_precision(0.0)
        error_weights = tableau.error_weights(numba_precision)
        if error_weights is None or not has_error:
            error_weights = tuple(typed_zero for _ in range(stage_count))
        stage_time_fractions = tableau.typed_vector(tableau.c, numba_precision)
        diagonal_coeffs = tableau.diagonal(numba_precision)

        # Last-step caching optimization (issue #163):
        # Replace streaming accumulation with direct assignment when
        # stage matches b or b_hat row in coupling matrix.
        accumulates_output = tableau.accumulates_output
        accumulates_error = tableau.accumulates_error
        b_row = tableau.b_matches_a_row
        b_hat_row = tableau.b_hat_matches_a_row
        if b_row is not None:
            b_row = int32(b_row)
        if b_hat_row is not None:
            b_hat_row = int32(b_hat_row)

        stage_implicit = tuple(coeff != numba_precision(0.0)
                          for coeff in diagonal_coeffs)
        accumulator_length = int32(max(stage_count - 1, 0) * n)

        # Buffer settings from compile_settings for selective shared/local
        buffer_settings = config.buffer_settings

        # Unpack boolean flags as compile-time constants
        stage_increment_shared = buffer_settings.use_shared_stage_increment
        stage_base_shared = buffer_settings.use_shared_stage_base
        accumulator_shared = buffer_settings.use_shared_accumulator
        solver_scratch_shared = buffer_settings.use_shared_solver_scratch

        # Unpack slice indices for shared memory layout
        shared_indices = buffer_settings.shared_indices
        stage_increment_slice = shared_indices.stage_increment
        # stage_base aliases accumulator when multistage, so no dedicated slice
        accumulator_slice = shared_indices.accumulator
        solver_scratch_slice = shared_indices.solver_scratch

        # Unpack local sizes for local array allocation
        local_sizes = buffer_settings.local_sizes
        stage_increment_local_size = local_sizes.nonzero('stage_increment')
        stage_base_local_size = local_sizes.nonzero('stage_base')
        accumulator_local_size = local_sizes.nonzero('accumulator')
        solver_scratch_local_size = local_sizes.nonzero('solver_scratch')

        # no cover: start
        @cuda.jit(
            (
                numba_precision[::1],
                numba_precision[::1],
                numba_precision[::1],
                numba_precision[:, :, ::1],
                numba_precision[::1],
                numba_precision[::1],
                numba_precision[::1],
                numba_precision[::1],
                numba_precision[::1],
                numba_precision,
                numba_precision,
                int16,
                int16,
                numba_precision[::1],
                numba_precision[::1],
                int32[::1],
            ),
            device=True,
            inline=True,
        )
        def step(
            state,
            proposed_state,
            parameters,
            driver_coeffs,
            drivers_buffer,
            proposed_drivers,
            observables,
            proposed_observables,
            error,
            dt_scalar,
            time_scalar,
            first_step_flag,
            accepted_flag,
            shared,
            persistent_local,
            counters,
        ):
            # ----------------------------------------------------------- #
            # Shared and local buffer guide:
            # stage_accumulator: size (stage_count-1) * n, shared memory.
            #   Default behaviour:
            #       - Stores accumulated explicit contributions for successors.
            #       - Slice k feeds the base state for stage k+1.
            #   Reuse:
            #       - stage_base: first slice (size n)
            #           - Holds the working state during the current stage.
            #           - New data lands only after the prior stage has finished.
            # solver_scratch: size solver_shared_elements, shared memory.
            #   Default behaviour:
            #       - Provides workspace for the Newton iteration helpers.
            #   Reuse:
            #       - stage_rhs: first slice (size n)
            #           - Carries the Newton residual and then the stage rhs.
            #           - Once a stage closes we reuse it for the next residual,
            #             so no live data remains.
            #       - increment_cache: second slice (size n)
            #           - Receives the accepted increment at step end for FSAL.
            #           - Solver stops touching it once convergence is reached.
            #   Note:
            #       - Evaluation state is computed inline by operators and
            #         residuals; no dedicated buffer required.
            # stage_increment: size n, shared or local memory.
            #   Default behaviour:
            #       - Starts as the Newton guess and finishes as the step.
            #       - Copied into increment_cache once the stage closes.
            # proposed_state: size n, global memory.
            #   Default behaviour:
            #       - Carries the running solution with each stage update.
            #       - Only updated after a stage converges, keeping data stable.
            # proposed_drivers / proposed_observables: size n each, global.
            #   Default behaviour:
            #       - Refresh to the stage time before rhs or residual work.
            #       - Later stages reuse only the newest values, so no clashes.
            # ----------------------------------------------------------- #
<<<<<<< HEAD

            # ----------------------------------------------------------- #
            # Selective allocation from local or shared memory
            # ----------------------------------------------------------- #
            if stage_increment_shared:
                stage_increment = shared[stage_increment_slice]
            else:
                stage_increment = cuda.local.array(stage_increment_local_size,
                                                   precision)
                for _i in range(stage_increment_local_size):
                    stage_increment[_i] = numba_precision(0.0)

            if accumulator_shared:
                stage_accumulator = shared[accumulator_slice]
            else:
                stage_accumulator = cuda.local.array(accumulator_local_size,
                                                     precision)
                for _i in range(accumulator_local_size):
                    stage_accumulator[_i] = numba_precision(0.0)

            if solver_scratch_shared:
                solver_scratch = shared[solver_scratch_slice]
            else:
                solver_scratch = cuda.local.array(solver_scratch_local_size,
                                                  precision)
                for _i in range(solver_scratch_local_size):
                    solver_scratch[_i] = numba_precision(0.0)

            # Alias stage base onto first stage accumulator or allocate locally
            if multistage:
                if stage_base_shared:
                    stage_base = stage_accumulator[:n]
                else:
                    stage_base = cuda.local.array(stage_base_local_size,
                                                  precision)
                    for _i in range(stage_base_local_size):
                        stage_base[_i] = numba_precision(0.0)
            else:
                stage_base = cuda.local.array(stage_base_local_size, precision)
                for _i in range(stage_base_local_size):
                    stage_base[_i] = numba_precision(0.0)

            # --------------------------------------------------------------- #

            current_time = time_scalar
            end_time = current_time + dt_scalar
            stage_rhs = solver_scratch[:n]

            # increment_cache persists between steps for FSAL optimization.
            # When solver_scratch is shared, slice from it; when local, use
            # persistent_local to maintain state between step invocations.
            if solver_scratch_shared:
                increment_cache = solver_scratch[n:int32(2)*n]
            else:
                increment_cache = persistent_local[:n]
=======

            # ----------------------------------------------------------- #
            # Selective allocation from local or shared memory
            # ----------------------------------------------------------- #
            if stage_increment_shared:
                stage_increment = shared[stage_increment_slice]
            else:
                stage_increment = cuda.local.array(stage_increment_local_size,
                                                   precision)
                for _i in range(stage_increment_local_size):
                    stage_increment[_i] = numba_precision(0.0)

            if accumulator_shared:
                stage_accumulator = shared[accumulator_slice]
            else:
                stage_accumulator = cuda.local.array(accumulator_local_size,
                                                     precision)
                for _i in range(accumulator_local_size):
                    stage_accumulator[_i] = numba_precision(0.0)

            if solver_scratch_shared:
                solver_scratch = shared[solver_scratch_slice]
            else:
                solver_scratch = cuda.local.array(solver_scratch_local_size,
                                                  precision)
                for _i in range(solver_scratch_local_size):
                    solver_scratch[_i] = numba_precision(0.0)

            # Alias stage base onto first stage accumulator or allocate locally
            if multistage:
                stage_base = stage_accumulator[:n]
            else:
                if stage_base_shared:
                    stage_base = shared[:n]
                else:
                    stage_base = cuda.local.array(stage_base_local_size, precision)
                    for _i in range(stage_base_local_size):
                        stage_base[_i] = numba_precision(0.0)

            # --------------------------------------------------------------- #

            current_time = time_scalar
            end_time = current_time + dt_scalar
            stage_rhs = solver_scratch[:n]

            # increment_cache and rhs_cache persist between steps for FSAL.
            # When solver_scratch is shared, slice from it; when local, use
            # persistent_local to maintain state between step invocations.
            if solver_scratch_shared:
                increment_cache = solver_scratch[n:int32(2)*n]
                rhs_cache = solver_scratch[:n]  # Aliases stage_rhs when shared
            else:
                increment_cache = persistent_local[:n]
                rhs_cache = persistent_local[n:int32(2)*n]
>>>>>>> 928ae9ea

            for idx in range(n):
                if has_error and accumulates_error:
                    error[idx] = typed_zero
                stage_increment[idx] = increment_cache[idx]  # cache spent

            status_code = int32(0)
            # --------------------------------------------------------------- #
            #            Stage 0: may reuse cached values                     #
            # --------------------------------------------------------------- #

            first_step = first_step_flag != int16(0)

            # Only use cache if all threads in warp can - otherwise no gain
            use_cached_rhs = False
            if first_same_as_last and multistage:
                if not first_step:
                    mask = activemask()
                    all_threads_accepted = all_sync(mask, accepted_flag != int16(0))
                    use_cached_rhs = all_threads_accepted
            else:
                use_cached_rhs = False

            stage_time = current_time + dt_scalar * stage_time_fractions[0]
            diagonal_coeff = diagonal_coeffs[0]

            for idx in range(n):
                stage_base[idx] = state[idx]
                if accumulates_output:
                    proposed_state[idx] = typed_zero

            if use_cached_rhs:
                # Load cached RHS from persistent storage (when solver_scratch
                # is local, rhs_cache points to persistent_local; when shared,
                # it aliases stage_rhs so this is a no-op)
                if not solver_scratch_shared:
                    for idx in range(n):
                        stage_rhs[idx] = rhs_cache[idx]

            else:
                if can_reuse_accepted_start:
                    for idx in range(int32(drivers_buffer.shape[0])):
                        # Use step-start driver values
                        proposed_drivers[idx] = drivers_buffer[idx]

                else:
                    if has_driver_function:
                        driver_function(
                            stage_time,
                            driver_coeffs,
                            proposed_drivers,
                        )

                if stage_implicit[0]:
                    status_code |= nonlinear_solver(
                        stage_increment,
                        parameters,
                        proposed_drivers,
                        stage_time,
                        dt_scalar,
                        diagonal_coeffs[0],
                        stage_base,
                        solver_scratch,
                        counters,
                    )
                    for idx in range(n):
                        stage_base[idx] += (
                            diagonal_coeff * stage_increment[idx]
                        )

                # Get obs->dxdt from stage_base
                observables_function(
                    stage_base,
                    parameters,
                    proposed_drivers,
                    proposed_observables,
                    stage_time,
                )

                dxdt_fn(
                    stage_base,
                    parameters,
                    proposed_drivers,
                    proposed_observables,
                    stage_rhs,
                    stage_time,
                )

            solution_weight = solution_weights[0]
            error_weight = error_weights[0]
            for idx in range(n):
                rhs_value = stage_rhs[idx]
                # Accumulate if required; save directly if tableau allows
                if accumulates_output:
                    # Standard accumulation
                    proposed_state[idx] += solution_weight * rhs_value
                elif b_row == int32(0):
                    # Direct assignment when stage 0 matches b_row
                    proposed_state[idx] = stage_base[idx]
                if has_error:
                    if accumulates_error:
                        # Standard accumulation
                        error[idx] += error_weight * rhs_value
                    elif b_hat_row == int32(0):
                        # Direct assignment for error
                        error[idx] = stage_base[idx]
                        
            for idx in range(accumulator_length):
                stage_accumulator[idx] = typed_zero

            # --------------------------------------------------------------- #
            #            Stages 1-s: must refresh all qtys                    #
            # --------------------------------------------------------------- #

            for prev_idx in range(stages_except_first):
                stage_offset = prev_idx * n
                stage_idx = prev_idx + int32(1)
                matrix_col = stage_rhs_coeffs[prev_idx]

                # Stream previous stage's RHS into accumulators for successors
                # Only stream to current stage and later (not already-processed)
                for successor_idx in range(stages_except_first):
                    # Accumulator at index i is for stage i+1
                    # At prev_idx, current stage is prev_idx+1, so stream to
                    # accumulators with index >= prev_idx

                    # This guard can be removed, adding a "dead write"
                    # Do if the compiler needs help unrolling
                    if successor_idx >= prev_idx:
                        coeff = matrix_col[successor_idx + int32(1)]
                        row_offset = successor_idx * n
                        for idx in range(n):
                            contribution = coeff * stage_rhs[idx] * dt_scalar
                            stage_accumulator[row_offset + idx] += contribution

                stage_time = (
                    current_time + dt_scalar * stage_time_fractions[stage_idx]
                )

                if has_driver_function:
                    driver_function(
                        stage_time,
                        driver_coeffs,
                        proposed_drivers,
                    )

                # Convert accumulator slice to state by adding y_n
                stage_base = stage_accumulator[stage_offset:stage_offset + n]
                for idx in range(n):
                    stage_base[idx] += state[idx]

                diagonal_coeff = diagonal_coeffs[stage_idx]

                if stage_implicit[stage_idx]:
                    status_code |= nonlinear_solver(
                        stage_increment,
                        parameters,
                        proposed_drivers,
                        stage_time,
                        dt_scalar,
                        diagonal_coeffs[stage_idx],
                        stage_base,
                        solver_scratch,
                        counters,
                    )

                    for idx in range(n):
                        stage_base[idx] += diagonal_coeff * stage_increment[idx]

                observables_function(
                    stage_base,
                    parameters,
                    proposed_drivers,
                    proposed_observables,
                    stage_time,
                )

                dxdt_fn(
                    stage_base,
                    parameters,
                    proposed_drivers,
                    proposed_observables,
                    stage_rhs,
                    stage_time,
                )

                solution_weight = solution_weights[stage_idx]
                error_weight = error_weights[stage_idx]
                for idx in range(n):
                    increment = stage_rhs[idx]
                    if accumulates_output:
                        proposed_state[idx] += solution_weight * increment
                    elif b_row == stage_idx:
                        proposed_state[idx] = stage_base[idx]

                    if has_error:
                        if accumulates_error:
                            error[idx] += error_weight * increment
                        elif b_hat_row == stage_idx:
                            # Direct assignment for error
                            error[idx] = stage_base[idx]

            # --------------------------------------------------------------- #

            for idx in range(n):
                if accumulates_output:
                    proposed_state[idx] *= dt_scalar
                    proposed_state[idx] += state[idx]
                if has_error:
                    if accumulates_error:
                        error[idx] *= dt_scalar
                    else:
                        error[idx] = proposed_state[idx] - error[idx]

            if has_driver_function:
                driver_function(
                    end_time,
                    driver_coeffs,
                    proposed_drivers,
                )

            observables_function(
                proposed_state,
                parameters,
                proposed_drivers,
                proposed_observables,
                end_time,
            )

            # Cache increment and RHS for FSAL optimization
            for idx in range(n):
                increment_cache[idx] = stage_increment[idx]
                # Save RHS to cache (when solver_scratch is local, rhs_cache
                # points to persistent_local; when shared, aliases stage_rhs)
                if first_same_as_last:
                    if not solver_scratch_shared:
                        rhs_cache[idx] = stage_rhs[idx]

            return status_code
        # no cover: end
        return StepCache(step=step, nonlinear_solver=nonlinear_solver)

    @property
    def is_multistage(self) -> bool:
        """Return ``True`` as the method has multiple stages."""
        return self.tableau.stage_count > 1


    @property
    def is_adaptive(self) -> bool:
        """Return ``True`` because an embedded error estimate is produced."""
        return self.tableau.has_error_estimate

    @property
    def cached_auxiliary_count(self) -> int:
        """Return the number of cached auxiliary entries for the JVP.

        Lazily builds implicit helpers so as not to return an errant 'None'."""
        if self._cached_auxiliary_count is None:
            self.build_implicit_helpers()
        return self._cached_auxiliary_count

    @property
    def shared_memory_required(self) -> int:
        """Return the number of precision entries required in shared memory."""

        tableau = self.tableau
        stage_count = tableau.stage_count
        accumulator_span = max(stage_count - 1, 0) * self.compile_settings.n
        return (accumulator_span
            + self.solver_shared_elements
            + self.cached_auxiliary_count
        )

    @property
    def local_scratch_required(self) -> int:
        """Return the number of local precision entries required."""
        return 2 * self.compile_settings.n

    @property
    def persistent_local_required(self) -> int:
        """Return the number of persistent local entries required.

        Returns n for increment_cache when solver_scratch uses local memory.
        When solver_scratch is shared, increment_cache aliases it and no
        persistent local is needed.
        """
        buffer_settings = self.compile_settings.buffer_settings
        return buffer_settings.persistent_local_elements

    @property
    def is_implicit(self) -> bool:
        """Return ``True`` because the method solves nonlinear systems."""
        return True

    @property
    def order(self) -> int:
        """Return the classical order of accuracy."""
        return self.tableau.order


    @property
    def threads_per_step(self) -> int:
        """Return the number of CUDA threads that advance one state."""

        return 1<|MERGE_RESOLUTION|>--- conflicted
+++ resolved
@@ -70,11 +70,8 @@
         Solver scratch buffer size.
     increment_cache : int
         Increment cache buffer size (for FSAL when solver_scratch local).
-<<<<<<< HEAD
-=======
     rhs_cache : int
         RHS cache buffer size (for FSAL when solver_scratch local).
->>>>>>> 928ae9ea
     """
 
     stage_increment: int = attrs.field(validator=getype_validator(int, 0))
@@ -82,10 +79,7 @@
     accumulator: int = attrs.field(validator=getype_validator(int, 0))
     solver_scratch: int = attrs.field(validator=getype_validator(int, 0))
     increment_cache: int = attrs.field(validator=getype_validator(int, 0))
-<<<<<<< HEAD
-=======
     rhs_cache: int = attrs.field(validator=getype_validator(int, 0))
->>>>>>> 928ae9ea
 
 
 @attrs.define
@@ -142,15 +136,6 @@
         default='local', validator=validators.in_(["local", "shared"])
     )
     stage_base_location: str = attrs.field(
-<<<<<<< HEAD
-        default='shared', validator=validators.in_(["local", "shared"])
-    )
-    accumulator_location: str = attrs.field(
-        default='shared', validator=validators.in_(["local", "shared"])
-    )
-    solver_scratch_location: str = attrs.field(
-        default='shared', validator=validators.in_(["local", "shared"])
-=======
         default='local', validator=validators.in_(["local", "shared"])
     )
     accumulator_location: str = attrs.field(
@@ -158,7 +143,6 @@
     )
     solver_scratch_location: str = attrs.field(
         default='local', validator=validators.in_(["local", "shared"])
->>>>>>> 928ae9ea
     )
 
     @property
@@ -193,16 +177,6 @@
 
     @property
     def persistent_local_elements(self) -> int:
-<<<<<<< HEAD
-        """Return persistent local elements for increment_cache.
-
-        increment_cache must persist between step calls for FSAL. When
-        solver_scratch is local, increment_cache uses persistent local.
-        """
-        if self.use_shared_solver_scratch:
-            return 0
-        return self.n
-=======
         """Return persistent local elements for increment_cache and rhs_cache.
 
         Both increment_cache and rhs_cache must persist between step calls
@@ -213,7 +187,6 @@
             return 0
         # 2 * n: n for increment_cache, n for rhs_cache
         return 2 * self.n
->>>>>>> 928ae9ea
 
     @property
     def multistage(self) -> bool:
@@ -279,25 +252,16 @@
             stage_base_size = 0  # Aliases accumulator when multistage
         else:
             stage_base_size = self.n
-<<<<<<< HEAD
-        # increment_cache needs persistent local when solver_scratch is local
-        increment_cache_size = self.n if not self.use_shared_solver_scratch else 0
-=======
         # increment_cache and rhs_cache need persistent local when
         # solver_scratch is local
         cache_size = self.n if not self.use_shared_solver_scratch else 0
->>>>>>> 928ae9ea
         return DIRKLocalSizes(
             stage_increment=self.n,
             stage_base=stage_base_size,
             accumulator=self.accumulator_length,
             solver_scratch=self.solver_scratch_elements,
-<<<<<<< HEAD
-            increment_cache=increment_cache_size,
-=======
             increment_cache=cache_size,
             rhs_cache=cache_size,
->>>>>>> 928ae9ea
         )
 
     @property
@@ -443,17 +407,10 @@
         newton_max_backtracks: int = 8,
         tableau: DIRKTableau = DEFAULT_DIRK_TABLEAU,
         n_drivers: int = 0,
-<<<<<<< HEAD
-        stage_increment_location: str = 'local',
-        stage_base_location: str = 'shared',
-        accumulator_location: str = 'shared',
-        solver_scratch_location: str = 'shared',
-=======
         stage_increment_location: Optional[str] = None,
         stage_base_location: Optional[str] = None,
         accumulator_location: Optional[str] = None,
         solver_scratch_location: Optional[str] = None,
->>>>>>> 928ae9ea
     ) -> None:
         """Initialise the DIRK step configuration.
         
@@ -515,17 +472,6 @@
         """
 
         mass = np.eye(n, dtype=precision)
-<<<<<<< HEAD
-        # Create buffer_settings with user-provided locations
-        buffer_settings = DIRKBufferSettings(
-            n=n,
-            stage_count=tableau.stage_count,
-            stage_increment_location=stage_increment_location,
-            stage_base_location=stage_base_location,
-            accumulator_location=accumulator_location,
-            solver_scratch_location=solver_scratch_location,
-        )
-=======
         # Create buffer_settings - only pass locations if explicitly provided
         buffer_kwargs = {
             'n': n,
@@ -540,7 +486,6 @@
         if solver_scratch_location is not None:
             buffer_kwargs['solver_scratch_location'] = solver_scratch_location
         buffer_settings = DIRKBufferSettings(**buffer_kwargs)
->>>>>>> 928ae9ea
         config_kwargs = {
             "precision": precision,
             "n": n,
@@ -798,7 +743,6 @@
             #       - Refresh to the stage time before rhs or residual work.
             #       - Later stages reuse only the newest values, so no clashes.
             # ----------------------------------------------------------- #
-<<<<<<< HEAD
 
             # ----------------------------------------------------------- #
             # Selective allocation from local or shared memory
@@ -829,62 +773,6 @@
 
             # Alias stage base onto first stage accumulator or allocate locally
             if multistage:
-                if stage_base_shared:
-                    stage_base = stage_accumulator[:n]
-                else:
-                    stage_base = cuda.local.array(stage_base_local_size,
-                                                  precision)
-                    for _i in range(stage_base_local_size):
-                        stage_base[_i] = numba_precision(0.0)
-            else:
-                stage_base = cuda.local.array(stage_base_local_size, precision)
-                for _i in range(stage_base_local_size):
-                    stage_base[_i] = numba_precision(0.0)
-
-            # --------------------------------------------------------------- #
-
-            current_time = time_scalar
-            end_time = current_time + dt_scalar
-            stage_rhs = solver_scratch[:n]
-
-            # increment_cache persists between steps for FSAL optimization.
-            # When solver_scratch is shared, slice from it; when local, use
-            # persistent_local to maintain state between step invocations.
-            if solver_scratch_shared:
-                increment_cache = solver_scratch[n:int32(2)*n]
-            else:
-                increment_cache = persistent_local[:n]
-=======
-
-            # ----------------------------------------------------------- #
-            # Selective allocation from local or shared memory
-            # ----------------------------------------------------------- #
-            if stage_increment_shared:
-                stage_increment = shared[stage_increment_slice]
-            else:
-                stage_increment = cuda.local.array(stage_increment_local_size,
-                                                   precision)
-                for _i in range(stage_increment_local_size):
-                    stage_increment[_i] = numba_precision(0.0)
-
-            if accumulator_shared:
-                stage_accumulator = shared[accumulator_slice]
-            else:
-                stage_accumulator = cuda.local.array(accumulator_local_size,
-                                                     precision)
-                for _i in range(accumulator_local_size):
-                    stage_accumulator[_i] = numba_precision(0.0)
-
-            if solver_scratch_shared:
-                solver_scratch = shared[solver_scratch_slice]
-            else:
-                solver_scratch = cuda.local.array(solver_scratch_local_size,
-                                                  precision)
-                for _i in range(solver_scratch_local_size):
-                    solver_scratch[_i] = numba_precision(0.0)
-
-            # Alias stage base onto first stage accumulator or allocate locally
-            if multistage:
                 stage_base = stage_accumulator[:n]
             else:
                 if stage_base_shared:
@@ -909,7 +797,6 @@
             else:
                 increment_cache = persistent_local[:n]
                 rhs_cache = persistent_local[n:int32(2)*n]
->>>>>>> 928ae9ea
 
             for idx in range(n):
                 if has_error and accumulates_error:
