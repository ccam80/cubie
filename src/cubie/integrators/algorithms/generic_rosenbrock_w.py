--- conflicted
+++ resolved
@@ -125,15 +125,6 @@
         default=0, validator=getype_validator(int, 0)
     )
     stage_rhs_location: str = attrs.field(
-<<<<<<< HEAD
-        default='shared', validator=validators.in_(["local", "shared"])
-    )
-    stage_store_location: str = attrs.field(
-        default='shared', validator=validators.in_(["local", "shared"])
-    )
-    cached_auxiliaries_location: str = attrs.field(
-        default='shared', validator=validators.in_(["local", "shared"])
-=======
         default='local', validator=validators.in_(["local", "shared"])
     )
     stage_store_location: str = attrs.field(
@@ -141,7 +132,6 @@
     )
     cached_auxiliaries_location: str = attrs.field(
         default='local', validator=validators.in_(["local", "shared"])
->>>>>>> 928ae9ea
     )
 
     @property
@@ -338,15 +328,9 @@
         max_linear_iters: int = 200,
         linear_correction_type: str = "minimal_residual",
         tableau: RosenbrockTableau = DEFAULT_ROSENBROCK_TABLEAU,
-<<<<<<< HEAD
-        stage_rhs_location: str = 'shared',
-        stage_store_location: str = 'shared',
-        cached_auxiliaries_location: str = 'shared',
-=======
         stage_rhs_location: Optional[str] = None,
         stage_store_location: Optional[str] = None,
         cached_auxiliaries_location: Optional[str] = None,
->>>>>>> 928ae9ea
     ) -> None:
         """Initialise the Rosenbrock-W step configuration.
         
@@ -407,18 +391,6 @@
 
         mass = np.eye(n, dtype=precision)
         tableau_value = tableau
-<<<<<<< HEAD
-        # Create buffer_settings with user-provided locations
-        # cached_auxiliary_count is 0 at init; updated when helpers are built
-        buffer_settings = RosenbrockBufferSettings(
-            n=n,
-            stage_count=tableau.stage_count,
-            cached_auxiliary_count=0,
-            stage_rhs_location=stage_rhs_location,
-            stage_store_location=stage_store_location,
-            cached_auxiliaries_location=cached_auxiliaries_location,
-        )
-=======
         # Create buffer_settings - only pass locations if explicitly provided
         # cached_auxiliary_count is 0 at init; updated when helpers are built
         buffer_kwargs = {
@@ -433,7 +405,6 @@
         if cached_auxiliaries_location is not None:
             buffer_kwargs['cached_auxiliaries_location'] = cached_auxiliaries_location
         buffer_settings = RosenbrockBufferSettings(**buffer_kwargs)
->>>>>>> 928ae9ea
         config_kwargs = {
             "precision": precision,
             "n": n,
