"""Backward Euler step with an explicit predictor and implicit corrector."""

from typing import Callable, Optional

from numba import cuda, int32

from cubie._utils import PrecisionDType
from cubie.buffer_registry import buffer_registry
from cubie.integrators.algorithms.backwards_euler import BackwardsEulerStep
from cubie.integrators.algorithms.base_algorithm_step import StepCache, StepControlDefaults
from cubie.integrators.algorithms import ImplicitStepConfig


class BackwardsEulerPCStep(BackwardsEulerStep):
    """Backward Euler with a predictor-corrector refinement."""
<<<<<<< HEAD
    def __init__(self, **backwardeulerkwargs):
        super().__init__(**backwardeulerkwargs)
=======
    def __init__(
        self,
        precision: PrecisionDType,
        n: int,
        dxdt_function: Optional[Callable] = None,
        observables_function: Optional[Callable] = None,
        driver_function: Optional[Callable] = None,
        get_solver_helper_fn: Optional[Callable] = None,
        preconditioner_order: Optional[int] = None,
        krylov_tolerance: Optional[float] = None,
        max_linear_iters: Optional[int] = None,
        linear_correction_type: Optional[str] = None,
        newton_tolerance: Optional[float] = None,
        max_newton_iters: Optional[int] = None,
        newton_damping: Optional[float] = None,
        newton_max_backtracks: Optional[int] = None,
        predictor_location: str = 'local',
    ) -> None:
        """Initialize the Backward Euler predictor-corrector step.
        
        Parameters
        ----------
        precision
            Precision applied to device buffers.
        n
            Number of state entries advanced per step.
        dxdt_function
            Device derivative function evaluating ``dx/dt``.
        observables_function
            Device function computing system observables.
        driver_function
            Optional device function evaluating drivers at arbitrary times.
        get_solver_helper_fn
            Callable returning device helpers used by the nonlinear solver.
        preconditioner_order
            Order of the truncated Neumann preconditioner. If None, uses
            default from ImplicitStepConfig.
        krylov_tolerance
            Tolerance used by the linear solver. If None, uses default from
            LinearSolverConfig.
        max_linear_iters
            Maximum iterations permitted for the linear solver. If None, uses
            default from LinearSolverConfig.
        linear_correction_type
            Identifier for the linear correction strategy. If None, uses
            default from LinearSolverConfig.
        newton_tolerance
            Convergence tolerance for the Newton iteration. If None, uses
            default from NewtonKrylovConfig.
        max_newton_iters
            Maximum iterations permitted for the Newton solver. If None, uses
            default from NewtonKrylovConfig.
        newton_damping
            Damping factor applied within Newton updates. If None, uses
            default from NewtonKrylovConfig.
        newton_max_backtracks
            Maximum number of backtracking steps within the Newton solver. If
            None, uses default from NewtonKrylovConfig.
        predictor_location
            Memory location for predictor buffer: 'local' or 'shared'.
            Defaults to 'local'.
        """
        self._predictor_location = predictor_location
        
        super().__init__(
            precision=precision,
            n=n,
            dxdt_function=dxdt_function,
            observables_function=observables_function,
            driver_function=driver_function,
            get_solver_helper_fn=get_solver_helper_fn,
            preconditioner_order=preconditioner_order,
            krylov_tolerance=krylov_tolerance,
            max_linear_iters=max_linear_iters,
            linear_correction_type=linear_correction_type,
            newton_tolerance=newton_tolerance,
            max_newton_iters=max_newton_iters,
            newton_damping=newton_damping,
            newton_max_backtracks=newton_max_backtracks,
        )
        
>>>>>>> d26c4e73
        self.register_buffers()

    def register_buffers(self) -> None:
        """Register buffers with buffer_registry."""
<<<<<<< HEAD
        buffer_registry.register('predictor',
                                 self,
                                 self.compile_settings.n,
                                 location='local',
                                 aliases='solver_scratch_shared',
                                 precision=self.precision)
=======
        config = self.compile_settings
        buffer_registry.register(
            'predictor',
            self,
            config.n,
            self._predictor_location,
            aliases='solver_scratch_shared',
            precision=config.precision
        )
>>>>>>> d26c4e73

    def build_step(
        self,
        dxdt_fn: Callable,
        observables_function: Callable,
        driver_function: Optional[Callable],
        solver_function: Callable,
        numba_precision: type,
        n: int,
        n_drivers: int,
    ) -> StepCache:  # pragma: no cover - cuda code
        """Build the device function for the predictor-corrector scheme.

        Parameters
        ----------
        dxdt_fn
            Device derivative function for the ODE system.
        observables_function
            Device observable computation helper.
        driver_function
            Optional device function evaluating drivers at arbitrary times.
        solver_function
            Device function for the Newton-Krylov nonlinear solver.
        numba_precision
            Numba precision corresponding to the configured precision.
        n
            Dimension of the state vector.
        n_drivers
            Number of driver signals provided to the system.

        Returns
        -------
        StepCache
            Container holding the compiled predictor-corrector step.
        """
        a_ij = numba_precision(1.0)
        has_driver_function = driver_function is not None
        driver_function = driver_function
        n = int32(n)

        # Get child allocators for Newton solver
        alloc_solver_shared, alloc_solver_persistent = (
            buffer_registry.get_child_allocators(self, self.solver,
                                                 name='solver_scratch')
        )
        alloc_predictor = buffer_registry.get_allocator('predictor', self)

        solver_fn = solver_function

        @cuda.jit(
            # (
            #     numba_precision[::1],
            #     numba_precision[::1],
            #     numba_precision[::1],
            #     numba_precision[:, :, ::1],
            #     numba_precision[::1],
            #     numba_precision[::1],
            #     numba_precision[::1],
            #     numba_precision[::1],
            #     numba_precision[::1],
            #     numba_precision,
            #     numba_precision,
            #     int32,
            #     int32,
            #     numba_precision[::1],
            #     numba_precision[::1],
            #     int32[::1],
            # ),
            device=True,
            inline=True,
        )
        def step(
            state,
            proposed_state,
            parameters,
            driver_coefficients,
            drivers_buffer,
            proposed_drivers,
            observables,
            proposed_observables,
            error,  # Non-adaptive algorithms receive a zero-length slice.
            dt_scalar,
            time_scalar,
            first_step_flag,
            accepted_flag,
            shared,
            persistent_local,
            counters,
        ):
            """Advance the state using an explicit predictor and implicit corrector.

            Parameters
            ----------
            state
                Device array storing the current state.
            proposed_state
                Device array receiving the updated state.
            parameters
                Device array of static model parameters.
            driver_coefficients
                Device array containing spline driver coefficients.
            drivers_buffer
                Device array of time-dependent drivers.
            proposed_drivers
                Device array receiving proposed driver samples.
            observables
                Device array storing accepted observable outputs.
            proposed_observables
                Device array receiving proposed observable outputs.
            error
                Device array capturing solver diagnostics. Fixed-step
                algorithms receive a zero-length slice that can be repurposed
                as scratch when available.
            dt_scalar
                Scalar containing the proposed step size.
            time_scalar
                Scalar containing the current simulation time.
            shared
                Device array providing shared scratch buffers.
            persistent_local
                Device array for persistent local storage (unused here).

            Returns
            -------
            int
                Status code returned by the nonlinear solver.
            """

            predictor = alloc_predictor(shared, persistent_local)
            dxdt_fn(
                state,
                parameters,
                drivers_buffer,
                observables,
                predictor,
                time_scalar,
            )
            for i in range(n):
                proposed_state[i] = dt_scalar * predictor[i]

            next_time = time_scalar + dt_scalar
            if has_driver_function:
                driver_function(
                    next_time,
                    driver_coefficients,
                    proposed_drivers,
                )

            solver_scratch = alloc_solver_shared(shared, persistent_local)
            solver_persistent = alloc_solver_persistent(shared, persistent_local)

            status = solver_fn(
                proposed_state,
                parameters,
                proposed_drivers,
                next_time,
                dt_scalar,
                a_ij,
                state,
                solver_scratch,
                solver_persistent,
                counters,
            )

            for i in range(n):
                proposed_state[i] += state[i]

            observables_function(
                proposed_state,
                parameters,
                proposed_drivers,
                proposed_observables,
                next_time,
            )


            return status

        return StepCache(step=step, nonlinear_solver=solver_fn)

    @property
    def local_scratch_required(self) -> int:
        """Local scratch usage expressed in precision-sized entries."""

        return 0<|MERGE_RESOLUTION|>--- conflicted
+++ resolved
@@ -13,10 +13,6 @@
 
 class BackwardsEulerPCStep(BackwardsEulerStep):
     """Backward Euler with a predictor-corrector refinement."""
-<<<<<<< HEAD
-    def __init__(self, **backwardeulerkwargs):
-        super().__init__(**backwardeulerkwargs)
-=======
     def __init__(
         self,
         precision: PrecisionDType,
@@ -98,19 +94,10 @@
             newton_max_backtracks=newton_max_backtracks,
         )
         
->>>>>>> d26c4e73
         self.register_buffers()
 
     def register_buffers(self) -> None:
         """Register buffers with buffer_registry."""
-<<<<<<< HEAD
-        buffer_registry.register('predictor',
-                                 self,
-                                 self.compile_settings.n,
-                                 location='local',
-                                 aliases='solver_scratch_shared',
-                                 precision=self.precision)
-=======
         config = self.compile_settings
         buffer_registry.register(
             'predictor',
@@ -120,7 +107,6 @@
             aliases='solver_scratch_shared',
             precision=config.precision
         )
->>>>>>> d26c4e73
 
     def build_step(
         self,
