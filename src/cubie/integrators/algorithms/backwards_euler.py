--- conflicted
+++ resolved
@@ -6,11 +6,7 @@
 from numba import cuda, int32
 import numpy as np
 
-<<<<<<< HEAD
 from cubie._utils import PrecisionDType, build_config
-=======
-from cubie._utils import PrecisionDType
->>>>>>> ef1bd1f0
 from cubie.buffer_registry import buffer_registry
 from cubie.integrators.algorithms.base_algorithm_step import StepCache, \
     StepControlDefaults
@@ -51,25 +47,7 @@
         observables_function: Optional[Callable] = None,
         driver_function: Optional[Callable] = None,
         get_solver_helper_fn: Optional[Callable] = None,
-<<<<<<< HEAD
         **kwargs,
-=======
-        preconditioner_order: Optional[int] = None,
-        krylov_tolerance: Optional[float] = None,
-        max_linear_iters: Optional[int] = None,
-        linear_correction_type: Optional[str] = None,
-        newton_tolerance: Optional[float] = None,
-        max_newton_iters: Optional[int] = None,
-        newton_damping: Optional[float] = None,
-        newton_max_backtracks: Optional[int] = None,
-        preconditioned_vec_location: Optional[str] = None,
-        temp_location: Optional[str] = None,
-        delta_location: Optional[str] = None,
-        residual_location: Optional[str] = None,
-        residual_temp_location: Optional[str] = None,
-        stage_base_bt_location: Optional[str] = None,
-        increment_cache_location: Optional[str] = None,
->>>>>>> ef1bd1f0
     ) -> None:
         """Initialise the backward Euler step configuration.
 
@@ -87,64 +65,15 @@
             Optional device function evaluating drivers at arbitrary times.
         get_solver_helper_fn
             Callable returning device helpers used by the nonlinear solver.
-<<<<<<< HEAD
         **kwargs
             Optional parameters passed to config classes. See
             BackwardsEulerStepConfig, ImplicitStepConfig, and solver config
             classes for available parameters. None values are ignored.
-=======
-        preconditioner_order
-            Order of the truncated Neumann preconditioner. If None, uses
-            default from ImplicitStepConfig.
-        krylov_tolerance
-            Tolerance used by the linear solver. If None, uses default from
-            LinearSolverConfig.
-        max_linear_iters
-            Maximum iterations permitted for the linear solver. If None, uses
-            default from LinearSolverConfig.
-        linear_correction_type
-            Identifier for the linear correction strategy. If None, uses
-            default from LinearSolverConfig.
-        newton_tolerance
-            Convergence tolerance for the Newton iteration. If None, uses
-            default from NewtonKrylovConfig.
-        max_newton_iters
-            Maximum iterations permitted for the Newton solver. If None, uses
-            default from NewtonKrylovConfig.
-        newton_damping
-            Damping factor applied within Newton updates. If None, uses
-            default from NewtonKrylovConfig.
-        newton_max_backtracks
-            Maximum number of backtracking steps within the Newton solver. If
-            None, uses default from NewtonKrylovConfig.
-        preconditioned_vec_location
-            Buffer location for preconditioned vector: 'local' or 'shared'. If
-            None, uses LinearSolverConfig default.
-        temp_location
-            Buffer location for temporary vector: 'local' or 'shared'. If None,
-            uses LinearSolverConfig default.
-        delta_location
-            Buffer location for Newton delta: 'local' or 'shared'. If None,
-            uses NewtonKrylovConfig default.
-        residual_location
-            Buffer location for Newton residual: 'local' or 'shared'. If None,
-            uses NewtonKrylovConfig default.
-        residual_temp_location
-            Buffer location for Newton residual_temp: 'local' or 'shared'. If
-            None, uses NewtonKrylovConfig default.
-        stage_base_bt_location
-            Buffer location for Newton stage_base_bt: 'local' or 'shared'. If
-            None, uses NewtonKrylovConfig default.
-        increment_cache_location
-            Memory location for increment cache buffer: 'local' or 'shared'.
-            If None, defaults to 'local'.
->>>>>>> ef1bd1f0
         """
         beta = ALGO_CONSTANTS['beta']
         gamma = ALGO_CONSTANTS['gamma']
         M = ALGO_CONSTANTS['M'](n, dtype=precision)
 
-<<<<<<< HEAD
         config = build_config(
             BackwardsEulerStepConfig,
             required={
@@ -162,57 +91,6 @@
         )
 
         super().__init__(config, BE_DEFAULTS.copy(), **kwargs)
-=======
-        config_kwargs = {
-            "get_solver_helper_fn": get_solver_helper_fn,
-            "beta": beta,
-            "gamma": gamma,
-            "M": M,
-            "n": n,
-            "dxdt_function": dxdt_function,
-            "observables_function": observables_function,
-            "driver_function": driver_function,
-            "precision": precision,
-        }
-        if preconditioner_order is not None:
-            config_kwargs["preconditioner_order"] = preconditioner_order
-        if increment_cache_location is not None:
-            config_kwargs["increment_cache_location"] = increment_cache_location
-
-        config = BackwardsEulerStepConfig(**config_kwargs)
-        
-        solver_kwargs = {}
-        if krylov_tolerance is not None:
-            solver_kwargs['krylov_tolerance'] = krylov_tolerance
-        if max_linear_iters is not None:
-            solver_kwargs['max_linear_iters'] = max_linear_iters
-        if linear_correction_type is not None:
-            solver_kwargs['linear_correction_type'] = linear_correction_type
-        if newton_tolerance is not None:
-            solver_kwargs['newton_tolerance'] = newton_tolerance
-        if max_newton_iters is not None:
-            solver_kwargs['max_newton_iters'] = max_newton_iters
-        if newton_damping is not None:
-            solver_kwargs['newton_damping'] = newton_damping
-        if newton_max_backtracks is not None:
-            solver_kwargs['newton_max_backtracks'] = newton_max_backtracks
-        if preconditioned_vec_location is not None:
-            solver_kwargs[
-                'preconditioned_vec_location'
-            ] = preconditioned_vec_location
-        if temp_location is not None:
-            solver_kwargs['temp_location'] = temp_location
-        if delta_location is not None:
-            solver_kwargs['delta_location'] = delta_location
-        if residual_location is not None:
-            solver_kwargs['residual_location'] = residual_location
-        if residual_temp_location is not None:
-            solver_kwargs['residual_temp_location'] = residual_temp_location
-        if stage_base_bt_location is not None:
-            solver_kwargs['stage_base_bt_location'] = stage_base_bt_location
-        
-        super().__init__(config, BE_DEFAULTS.copy(), **solver_kwargs)
->>>>>>> ef1bd1f0
 
         self.register_buffers()
 
@@ -274,7 +152,7 @@
         has_driver_function = driver_function is not None
         driver_function = driver_function
         n = int32(n)
-        
+
         # Get child allocators for Newton solver
         alloc_solver_shared, alloc_solver_persistent = (
             buffer_registry.get_child_allocators(self, self.solver,
@@ -285,7 +163,7 @@
         alloc_increment_cache = buffer_registry.get_allocator(
             'increment_cache', self
         )
-        
+
         solver_fn = solver_function
 
         @cuda.jit(
