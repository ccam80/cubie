"""Crank–Nicolson step with embedded backward Euler error estimation."""

from typing import Callable, Optional

import attrs
from numba import cuda, int32
import numpy as np

from cubie._utils import PrecisionDType
from cubie.buffer_registry import buffer_registry
from cubie.integrators.algorithms import ImplicitStepConfig
from cubie.integrators.algorithms.base_algorithm_step import StepCache, \
    StepControlDefaults
from cubie.integrators.algorithms.ode_implicitstep import ODEImplicitStep

ALGO_CONSTANTS = {'beta': 1.0,
                  'gamma': 1.0,
                  'M': np.eye}

CN_DEFAULTS = StepControlDefaults(
    step_controller={
        "step_controller": "pid",
        "dt_min": 1e-6,
        "dt_max": 1e-1,
        "kp": 0.7,
        "ki": -0.4,
        "deadband_min": 1.0,
        "deadband_max": 1.1,
        "min_gain": 0.5,
        "max_gain": 2.0,
    }
)


@attrs.define
class CrankNicolsonStepConfig(ImplicitStepConfig):
    """Configuration for Crank-Nicolson step."""
    
    dxdt_location: str = attrs.field(
        default='local',
        validator=attrs.validators.in_(['local', 'shared'])
    )


class CrankNicolsonStep(ODEImplicitStep):
    """Crank–Nicolson step with embedded backward Euler error estimation."""

    def __init__(
        self,
        precision: PrecisionDType,
        n: int,
        dxdt_function: Optional[Callable] = None,
        observables_function: Optional[Callable] = None,
        driver_function: Optional[Callable] = None,
        get_solver_helper_fn: Optional[Callable] = None,
        preconditioner_order: Optional[int] = None,
        krylov_tolerance: Optional[float] = None,
        max_linear_iters: Optional[int] = None,
        linear_correction_type: Optional[str] = None,
        newton_tolerance: Optional[float] = None,
        max_newton_iters: Optional[int] = None,
        newton_damping: Optional[float] = None,
        newton_max_backtracks: Optional[int] = None,
<<<<<<< HEAD
=======
        dxdt_location: Optional[str] = None,
>>>>>>> d26c4e73
    ) -> None:
        """Initialise the Crank–Nicolson step configuration.

        Parameters
        ----------
        precision
            Precision applied to device buffers.
        n
            Number of state entries advanced per step.
        dxdt_function
            Device derivative function evaluating ``dx/dt``.
        observables_function
            Device function computing system observables.
        driver_function
            Optional device function evaluating drivers at arbitrary times.
        get_solver_helper_fn
            Callable returning device helpers used by the nonlinear solver.
        preconditioner_order
            Order of the truncated Neumann preconditioner. If None, uses
            default from ImplicitStepConfig.
        krylov_tolerance
            Tolerance used by the linear solver. If None, uses default from
            LinearSolverConfig.
        max_linear_iters
            Maximum iterations permitted for the linear solver. If None, uses
            default from LinearSolverConfig.
        linear_correction_type
            Identifier for the linear correction strategy. If None, uses
            default from LinearSolverConfig.
        newton_tolerance
            Convergence tolerance for the Newton iteration. If None, uses
            default from NewtonKrylovConfig.
        max_newton_iters
            Maximum iterations permitted for the Newton solver. If None, uses
            default from NewtonKrylovConfig.
        newton_damping
            Damping factor applied within Newton updates. If None, uses
            default from NewtonKrylovConfig.
        newton_max_backtracks
            Maximum number of backtracking steps within the Newton solver. If
            None, uses default from NewtonKrylovConfig.
<<<<<<< HEAD
=======
        dxdt_location
            Memory location for dxdt buffer: 'local' or 'shared'. If None,
            defaults to 'local'.
>>>>>>> d26c4e73

        Returns
        -------
        None
            This constructor updates internal configuration state.
        """

        beta = ALGO_CONSTANTS['beta']
        gamma = ALGO_CONSTANTS['gamma']
        M = ALGO_CONSTANTS['M'](n, dtype=precision)
        
<<<<<<< HEAD
        config = ImplicitStepConfig(
            get_solver_helper_fn=get_solver_helper_fn,
            beta=beta,
            gamma=gamma,
            M=M,
            n=n,
            preconditioner_order=preconditioner_order,
            dxdt_function=dxdt_function,
            observables_function=observables_function,
            driver_function=driver_function,
            precision=precision,
        )
        
        # Build kwargs dict conditionally
        solver_kwargs = {}
        if krylov_tolerance is not None:
            solver_kwargs['krylov_tolerance'] = krylov_tolerance
        if max_linear_iters is not None:
            solver_kwargs['max_linear_iters'] = max_linear_iters
        if linear_correction_type is not None:
            solver_kwargs['linear_correction_type'] = linear_correction_type
        if newton_tolerance is not None:
            solver_kwargs['newton_tolerance'] = newton_tolerance
        if max_newton_iters is not None:
            solver_kwargs['max_newton_iters'] = max_newton_iters
        if newton_damping is not None:
            solver_kwargs['newton_damping'] = newton_damping
        if newton_max_backtracks is not None:
            solver_kwargs['newton_max_backtracks'] = newton_max_backtracks
        
        super().__init__(config, CN_DEFAULTS.copy(), **solver_kwargs)
=======
        # Build config kwargs conditionally
        config_kwargs = {
            'precision': precision,
            'n': n,
            'get_solver_helper_fn': get_solver_helper_fn,
            'beta': beta,
            'gamma': gamma,
            'M': M,
            'dxdt_function': dxdt_function,
            'observables_function': observables_function,
            'driver_function': driver_function,
        }
        if preconditioner_order is not None:
            config_kwargs['preconditioner_order'] = preconditioner_order
        if dxdt_location is not None:
            config_kwargs['dxdt_location'] = dxdt_location
        
        config = CrankNicolsonStepConfig(**config_kwargs)
        
        # Build solver kwargs dict conditionally
        solver_kwargs = {}
        if krylov_tolerance is not None:
            solver_kwargs['krylov_tolerance'] = krylov_tolerance
        if max_linear_iters is not None:
            solver_kwargs['max_linear_iters'] = max_linear_iters
        if linear_correction_type is not None:
            solver_kwargs['linear_correction_type'] = linear_correction_type
        if newton_tolerance is not None:
            solver_kwargs['newton_tolerance'] = newton_tolerance
        if max_newton_iters is not None:
            solver_kwargs['max_newton_iters'] = max_newton_iters
        if newton_damping is not None:
            solver_kwargs['newton_damping'] = newton_damping
        if newton_max_backtracks is not None:
            solver_kwargs['newton_max_backtracks'] = newton_max_backtracks
        
        super().__init__(config, CN_DEFAULTS.copy(), **solver_kwargs)
        
        self.register_buffers()

    def register_buffers(self) -> None:
        """Register buffers with buffer_registry."""
        config = self.compile_settings
        buffer_registry.register(
            'cn_dxdt',
            self,
            config.n,
            config.dxdt_location,
            aliases='solver_scratch_shared',
            precision=config.precision
        )
>>>>>>> d26c4e73

    def build_step(
        self,
        dxdt_fn: Callable,
        observables_function: Callable,
        driver_function: Optional[Callable],
        solver_function: Callable,
        numba_precision: type,
        n: int,
        n_drivers: int,
    ) -> StepCache:  # pragma: no cover - cuda code
        """Build the device function for the Crank–Nicolson step.

        Parameters
        ----------
        dxdt_fn
            Device derivative function for the ODE system.
        observables_function
            Device observable computation helper.
        driver_function
            Optional device function evaluating drivers at arbitrary times.
        solver_function
            Device function for the Newton-Krylov nonlinear solver.
        numba_precision
            Numba precision corresponding to the configured precision.
        n
            Dimension of the state vector.
        n_drivers
            Number of driver signals provided to the system.

        Returns
        -------
        StepCache
            Container holding the compiled step function and solver.
        """
        solver_fn = solver_function

        stage_coefficient = numba_precision(0.5)
        be_coefficient = numba_precision(1.0)
        has_driver_function = driver_function is not None
        driver_function = driver_function
        n = int32(n)

        # Get child allocators for Newton solver
        alloc_solver_shared, alloc_solver_persistent = (
            buffer_registry.get_child_allocators(self, self.solver,
                                                 name='solver_scratch')
        )
        alloc_dxdt = buffer_registry.get_allocator('cn_dxdt', self)

        @cuda.jit(
            # (
            #     numba_precision[::1],
            #     numba_precision[::1],
            #     numba_precision[::1],
            #     numba_precision[:, :, ::1],
            #     numba_precision[::1],
            #     numba_precision[::1],
            #     numba_precision[::1],
            #     numba_precision[::1],
            #     numba_precision[::1],
            #     numba_precision,
            #     numba_precision,
            #     int32,
            #     int32,
            #     numba_precision[::1],
            #     numba_precision[::1],
            #     int32[::1],
            # ),
            device=True,
            inline=True,
        )
        def step(
            state,
            proposed_state,
            parameters,
            driver_coefficients,
            drivers_buffer,
            proposed_drivers,
            observables,
            proposed_observables,
            error,
            dt_scalar,
            time_scalar,
            first_step_flag,
            accepted_flag,
            shared,
            persistent_local,
            counters,
        ):
            """Advance the state using Crank–Nicolson with embedded error check.

            Parameters
            ----------
            state
                Device array storing the current state.
            proposed_state
                Device array receiving the updated state.
            parameters
                Device array of static model parameters.
            driver_coefficients
                Device array containing spline driver coefficients.
            drivers_buffer
                Device array of time-dependent drivers.
            proposed_drivers
                Device array receiving proposed driver samples.
            observables
                Device array storing accepted observable outputs.
            proposed_observables
                Device array receiving proposed observable outputs.
            error
                Device array capturing embedded error estimates.
            dt_scalar
                Scalar containing the proposed step size.
            time_scalar
                Scalar containing the current simulation time.
            shared
                Device array providing shared scratch buffers.
            persistent_local
                Device array for persistent local storage (unused here).

            Returns
            -------
            int
                Status code returned by the nonlinear solver.
            """
            typed_zero = numba_precision(0.0)

            solver_scratch = alloc_solver_shared(shared, persistent_local)
            solver_persistent = alloc_solver_persistent(shared, persistent_local)
            dxdt = alloc_dxdt(shared, persistent_local)
            # error buffer tracks the stage base during setup.
            base_state = error

            # Evaluate f(state)
            dxdt_fn(
                state,
                parameters,
                drivers_buffer,
                observables,
                dxdt,
                time_scalar,
            )

            half_dt = dt_scalar * numba_precision(0.5)
            end_time = time_scalar + dt_scalar

            # Form the Crank-Nicolson stage base
            for i in range(n):
                base_state[i] = state[i] + half_dt * dxdt[i]


            # Solve Crank-Nicolson step (main solution)
            if has_driver_function:
                driver_function(
                    end_time,
                    driver_coefficients,
                    proposed_drivers,
                )

            status = solver_fn(
                proposed_state,
                parameters,
                proposed_drivers,
                end_time,
                dt_scalar,
                stage_coefficient,
                base_state,
                solver_scratch,
                solver_persistent,
                counters,
            )

            for i in range(n):
                increment = proposed_state[i]
                proposed_state[i] = base_state[i] + stage_coefficient * increment
                base_state[i] = increment

            status |= solver_fn(
                base_state,
                parameters,
                proposed_drivers,
                end_time,
                dt_scalar,
                be_coefficient,
                state,
                solver_scratch,
                solver_persistent,
                counters,
            )

            # Compute error as difference between Crank-Nicolson and Backward Euler
            for i in range(n):
                error[i] = proposed_state[i] - (state[i] + base_state[i])

            observables_function(
                proposed_state,
                parameters,
                proposed_drivers,
                proposed_observables,
                end_time,
            )

            return status

        return StepCache(step=step, nonlinear_solver=solver_fn)

    @property
    def is_multistage(self) -> bool:
        """Return ``False`` because Crank–Nicolson is a single-stage method."""

        return False

    @property
    def is_adaptive(self) -> bool:
        """Return ``True`` because the embedded error estimate enables adaptivity."""

        return True

    @property
    def threads_per_step(self) -> int:
        """Return the number of threads used per step."""

        return 1

    @property
    def order(self) -> int:
        """Return the classical order of the Crank–Nicolson method."""

        return 2<|MERGE_RESOLUTION|>--- conflicted
+++ resolved
@@ -61,10 +61,7 @@
         max_newton_iters: Optional[int] = None,
         newton_damping: Optional[float] = None,
         newton_max_backtracks: Optional[int] = None,
-<<<<<<< HEAD
-=======
         dxdt_location: Optional[str] = None,
->>>>>>> d26c4e73
     ) -> None:
         """Initialise the Crank–Nicolson step configuration.
 
@@ -106,12 +103,9 @@
         newton_max_backtracks
             Maximum number of backtracking steps within the Newton solver. If
             None, uses default from NewtonKrylovConfig.
-<<<<<<< HEAD
-=======
         dxdt_location
             Memory location for dxdt buffer: 'local' or 'shared'. If None,
             defaults to 'local'.
->>>>>>> d26c4e73
 
         Returns
         -------
@@ -123,39 +117,6 @@
         gamma = ALGO_CONSTANTS['gamma']
         M = ALGO_CONSTANTS['M'](n, dtype=precision)
         
-<<<<<<< HEAD
-        config = ImplicitStepConfig(
-            get_solver_helper_fn=get_solver_helper_fn,
-            beta=beta,
-            gamma=gamma,
-            M=M,
-            n=n,
-            preconditioner_order=preconditioner_order,
-            dxdt_function=dxdt_function,
-            observables_function=observables_function,
-            driver_function=driver_function,
-            precision=precision,
-        )
-        
-        # Build kwargs dict conditionally
-        solver_kwargs = {}
-        if krylov_tolerance is not None:
-            solver_kwargs['krylov_tolerance'] = krylov_tolerance
-        if max_linear_iters is not None:
-            solver_kwargs['max_linear_iters'] = max_linear_iters
-        if linear_correction_type is not None:
-            solver_kwargs['linear_correction_type'] = linear_correction_type
-        if newton_tolerance is not None:
-            solver_kwargs['newton_tolerance'] = newton_tolerance
-        if max_newton_iters is not None:
-            solver_kwargs['max_newton_iters'] = max_newton_iters
-        if newton_damping is not None:
-            solver_kwargs['newton_damping'] = newton_damping
-        if newton_max_backtracks is not None:
-            solver_kwargs['newton_max_backtracks'] = newton_max_backtracks
-        
-        super().__init__(config, CN_DEFAULTS.copy(), **solver_kwargs)
-=======
         # Build config kwargs conditionally
         config_kwargs = {
             'precision': precision,
@@ -207,7 +168,6 @@
             aliases='solver_scratch_shared',
             precision=config.precision
         )
->>>>>>> d26c4e73
 
     def build_step(
         self,
