"""Adaptive proportional–integral–derivative controller implementations."""
from typing import Callable, Optional, Union

import numpy as np
from numba import cuda, int32
from numpy._typing import ArrayLike
from attrs import define, field, validators

<<<<<<< HEAD
from cubie._utils import PrecisionDType, _expand_dtype, build_config
=======
from cubie._utils import PrecisionDType, _expand_dtype
>>>>>>> ef1bd1f0
from cubie.buffer_registry import buffer_registry
from cubie.integrators.step_control.adaptive_step_controller import (
    BaseAdaptiveStepController,
)
from cubie.integrators.step_control.adaptive_PI_controller import (
    PIStepControlConfig,
)
from cubie.cuda_simsafe import compile_kwargs, selp
from cubie.integrators.step_control.base_step_controller import ControllerCache


@define
class PIDStepControlConfig(PIStepControlConfig):
    """Configuration for a proportional–integral–derivative controller."""

    _kd: float = field(
        default=0.0,
        validator=validators.instance_of(_expand_dtype(float)),
    )

    @property
    def kd(self) -> float:
        """Return the derivative gain."""
        return self.precision(self._kd)

class AdaptivePIDController(BaseAdaptiveStepController):
    """Adaptive PID step size controller."""

    def __init__(
        self,
        precision: PrecisionDType,
        n: int = 1,
        **kwargs,
    ) -> None:
        """Initialise a proportional–integral–derivative controller.

        Parameters
        ----------
        precision
            Precision used for controller calculations.
        n
            Number of state variables.
        **kwargs
            Optional parameters passed to PIDStepControlConfig. See
            PIDStepControlConfig for available parameters including dt_min,
            dt_max, atol, rtol, algorithm_order, kp, ki, kd, min_gain,
            max_gain, deadband_min, deadband_max. None values are ignored.
        """
        config = build_config(
            PIDStepControlConfig,
            required={'precision': precision, 'n': n},
            **kwargs
        )

        super().__init__(config)

    @property
    def kp(self) -> float:
        """Return the proportional gain."""
        return self.compile_settings.kp

    @property
    def ki(self) -> float:
        """Return the integral gain."""
        return self.compile_settings.ki

    @property
    def kd(self) -> float:
        """Return the derivative gain."""
        return self.compile_settings.kd

    @property
    def deadband_min(self) -> float:
        """Return the lower gain threshold for the unity deadband."""

        return self.compile_settings.deadband_min

    @property
    def deadband_max(self) -> float:
        """Return the upper gain threshold for the unity deadband."""

        return self.compile_settings.deadband_max

    @property
    def local_memory_elements(self) -> int:
        """Return the number of local memory slots required."""

        return 2

    @property
    def settings_dict(self) -> dict[str, object]:
        """Return the configuration as a dictionary."""
        settings_dict = super().settings_dict
        settings_dict.update(
            {
                'kp': self.kp,
                'ki': self.ki,
                'kd': self.kd,
                'deadband_min': self.deadband_min,
                'deadband_max': self.deadband_max,
            }
        )
        return settings_dict

    def build_controller(
        self,
        precision: PrecisionDType,
        clamp: Callable,
        min_gain: float,
        max_gain: float,
        dt_min: float,
        dt_max: float,
        n: int,
        atol: np.ndarray,
        rtol: np.ndarray,
        algorithm_order: int,
        safety: float,
    ) -> ControllerCache:
        """Create the device function for the PID controller.

        Parameters
        ----------
        precision
            Precision callable used to coerce scalars on device.
        clamp
            Callable that clamps proposed step sizes.
        min_gain
            Minimum allowed gain when adapting the step size.
        max_gain
            Maximum allowed gain when adapting the step size.
        dt_min
            Minimum permissible step size.
        dt_max
            Maximum permissible step size.
        n
            Number of state variables controlled per step.
        atol
            Absolute tolerance vector.
        rtol
            Relative tolerance vector.
        algorithm_order
            Order of the integration algorithm.
        safety
            Safety factor used when scaling the step size.

        Returns
        -------
        Callable
            CUDA device function implementing the PID controller.
        """
        alloc_timestep_buffer = buffer_registry.get_allocator(
            'timestep_buffer', self
        )

        kp = self.kp
        ki = self.ki
        kd = self.kd
        expo1 = precision(kp / (2 * (algorithm_order + 1)))
        expo2 = precision(ki / (2 * (algorithm_order + 1)))
        expo3 = precision(kd / (2 * (algorithm_order + 1)))
        safety = precision(safety)
        typed_one = precision(1.0)
        typed_zero = precision(0.0)
        min_gain = precision(min_gain)
        max_gain = precision(max_gain)
        dt_min = precision(dt_min)
        dt_max = precision(dt_max)
        deadband_min = precision(self.deadband_min)
        deadband_max = precision(self.deadband_max)
        deadband_disabled = (deadband_min == typed_one) and (
                deadband_max == typed_one
        )
        precision = self.compile_settings.numba_precision
        n = int32(n)
        inv_n = precision(1.0 / n)
        # step sizes and norms can be approximate - fastmath is fine
        @cuda.jit(
            device=True,
            inline=True,
            **compile_kwargs,
        )
        def controller_PID(
            dt,
            state,
            state_prev,
            error,
            niters,
            accept_out,
            shared_scratch,
            persistent_local,
        ):  # pragma: no cover - CUDA
            """Proportional–integral–derivative accept/step controller.

            Parameters
            ----------
            dt : device array
                Current integration step size.
            state : device array
                Current state vector.
            state_prev : device array
                Previous state vector.
            error : device array
                Estimated local error vector.
            niters : device array
                Iteration counters from the integrator loop.
            accept_out : device array
                Output flag indicating acceptance of the step.
            shared_scratch : device array
                Shared memory scratch space.
            persistent_local : device array
                Persistent local memory for controller state.

            Returns
            -------
            int32
                Non-zero when the step is rejected at the minimum size.
            """
            timestep_buffer = alloc_timestep_buffer(
                shared_scratch, persistent_local
            )

            err_prev = timestep_buffer[0]
            err_prev_prev = timestep_buffer[1]
            nrm2 = typed_zero

            for i in range(n):
                error_i = max(abs(error[i]), precision(1e-16))
                tol = atol[i] + rtol[i] * max(
                    abs(state[i]), abs(state_prev[i])
                )
                ratio = error_i / tol
                nrm2 += ratio * ratio

            nrm2 = nrm2 * inv_n
            accept = nrm2 <= typed_one
            accept_out[0] = int32(1) if accept else int32(0)
            err_prev_safe = err_prev if err_prev > typed_zero else nrm2
            err_prev_prev_safe = (
                err_prev_prev if err_prev_prev > typed_zero else err_prev_safe
            )

            gain_new = precision(
                safety
                * (nrm2 ** (-expo1))
                * (err_prev_safe ** (-expo2))
                * (err_prev_prev_safe ** (-expo3))
            )
            gain = clamp(gain_new, min_gain, max_gain)
            if not deadband_disabled:
                within_deadband = (
                    (gain >= deadband_min)
                    and (gain <= deadband_max)
                )
                gain = selp(within_deadband, typed_one, gain)

            dt_new_raw = dt[0] * gain
            dt[0] = clamp(dt_new_raw, dt_min, dt_max)
            timestep_buffer[1] = err_prev
            timestep_buffer[0] = nrm2

            ret = int32(0) if dt_new_raw > dt_min else int32(8)
            return ret

        return ControllerCache(device_function=controller_PID)<|MERGE_RESOLUTION|>--- conflicted
+++ resolved
@@ -3,14 +3,9 @@
 
 import numpy as np
 from numba import cuda, int32
-from numpy._typing import ArrayLike
 from attrs import define, field, validators
 
-<<<<<<< HEAD
 from cubie._utils import PrecisionDType, _expand_dtype, build_config
-=======
-from cubie._utils import PrecisionDType, _expand_dtype
->>>>>>> ef1bd1f0
 from cubie.buffer_registry import buffer_registry
 from cubie.integrators.step_control.adaptive_step_controller import (
     BaseAdaptiveStepController,
