--- conflicted
+++ resolved
@@ -19,22 +19,14 @@
 def linear_solver_factory(
     operator_apply: Callable,
     n: int,
-<<<<<<< HEAD
     factory: object,
-=======
     precision: PrecisionDType,
->>>>>>> 9b71f17a
     preconditioner: Optional[Callable] = None,
     correction_type: str = "minimal_residual",
     tolerance: float = 1e-6,
     max_iters: int = 100,
-<<<<<<< HEAD
-    precision: PrecisionDType = np.float64,
     preconditioned_vec_location: str = 'local',
     temp_location: str = 'local',
-=======
-    buffer_settings: Optional[LinearSolverBufferSettings] = None,
->>>>>>> 9b71f17a
 ) -> Callable:
     """Create a CUDA device function implementing steepest-descent or MR.
 
@@ -170,24 +162,9 @@
         ``drivers`` are treated as read-only context values.
         """
 
-<<<<<<< HEAD
         # Allocate buffers from registry
         preconditioned_vec = alloc_precond(shared, shared)
         temp = alloc_temp(shared, shared)
-=======
-        # Selective memory allocation based on buffer_settings
-        if precond_vec_shared:
-            preconditioned_vec = shared[precond_vec_slice]
-        else:
-            preconditioned_vec = cuda.local.array(
-                precond_vec_local_size, precision
-            )
-
-        if temp_shared:
-            temp = shared[temp_slice]
-        else:
-            temp = cuda.local.array(temp_local_size, precision)
->>>>>>> 9b71f17a
 
         operator_apply(
             state, parameters, drivers, base_state, t, h, a_ij, x, temp
@@ -247,19 +224,10 @@
                     numerator += ti * rhs[i]
                     denominator += ti * ti
 
-<<<<<<< HEAD
-            alpha = selp(
-                denominator != typed_zero,
-                numerator / denominator,
-                typed_zero,
-            )
-            alpha_effective = selp(converged, precision_numba(0.0), alpha)
-=======
             if denominator != typed_zero:
                 alpha = numerator / denominator
             else:
                 alpha = typed_zero
->>>>>>> 9b71f17a
 
             acc = typed_zero
             if not converged:
@@ -287,22 +255,14 @@
 def linear_solver_cached_factory(
     operator_apply: Callable,
     n: int,
-<<<<<<< HEAD
+    precision: PrecisionDType,
     factory: object,
-=======
-    precision: PrecisionDType,
->>>>>>> 9b71f17a
     preconditioner: Optional[Callable] = None,
     correction_type: str = "minimal_residual",
     tolerance: float = 1e-6,
     max_iters: int = 100,
-<<<<<<< HEAD
-    precision: PrecisionDType = np.float64,
     preconditioned_vec_location: str = 'local',
     temp_location: str = 'local',
-=======
-    buffer_settings: Optional[LinearSolverBufferSettings] = None,
->>>>>>> 9b71f17a
 ) -> Callable:
     """Create a CUDA linear solver that forwards cached auxiliaries.
 
@@ -337,13 +297,13 @@
         CUDA device function that runs the linear solver with cached aux.
     """
 
-    sd_flag = 1 if correction_type == "steepest_descent" else 0
-    mr_flag = 1 if correction_type == "minimal_residual" else 0
+    sd_flag = correction_type == "steepest_descent"
+    mr_flag = correction_type == "minimal_residual"
     if correction_type not in ("steepest_descent", "minimal_residual"):
         raise ValueError(
             "Correction type must be 'steepest_descent' or 'minimal_residual'."
         )
-    preconditioned = 1 if preconditioner is not None else 0
+    preconditioned = preconditioner is not None
     n_val = int32(n)
     max_iters = int32(max_iters)
 
