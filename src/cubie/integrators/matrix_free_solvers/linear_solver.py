--- conflicted
+++ resolved
@@ -237,7 +237,6 @@
 
     # no cover: start
     @cuda.jit(
-<<<<<<< HEAD
         # [
         #     (precision[::1],
         #      precision[::1],
@@ -249,24 +248,9 @@
         #      precision[::1],
         #      precision[::1],
         #      precision[::1],
+        #      int32[::1],
         #     )
         # ],
-=======
-        [
-            (precision[::1],
-             precision[::1],
-             precision[::1],
-             precision[::1],
-             precision,
-             precision,
-             precision,
-             precision[::1],
-             precision[::1],
-             precision[::1],
-             int32[::1],
-            )
-        ],
->>>>>>> a51aff8e
         device=True,
         inline=True,
         **compile_kwargs,
