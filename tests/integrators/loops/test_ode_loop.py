--- conflicted
+++ resolved
@@ -64,10 +64,6 @@
     output_functions,
     tolerance,
 ):
-<<<<<<< HEAD
-    # Be a little looser for odd controller/algo combos
-=======
->>>>>>> ef1bd1f0
     atol=tolerance.abs_loose
     rtol=tolerance.rel_loose
     assert_integration_outputs(
