--- conflicted
+++ resolved
@@ -1,291 +1,15 @@
 """Tests for buffer settings - DEPRECATED.
 
-The BufferSettings classes (ERKBufferSettings, DIRKBufferSettings, 
+The BufferSettings classes (ERKBufferSettings, DIRKBufferSettings,
 FIRKBufferSettings, RosenbrockBufferSettings, NewtonBufferSettings,
 LinearSolverBufferSettings) have been removed as part of the buffer_registry
 migration.
 
-<<<<<<< HEAD
 Buffer management is now handled by the centralized buffer_registry API.
 See tests/test_buffer_registry.py for tests of the new buffer management
 system.
 """
 import pytest
-=======
-        assert isinstance(indices, DIRKSliceIndices)
-        assert indices.accumulator == slice(0, 9)
-        assert indices.solver_scratch == slice(9, 9 + solver_size)
-        assert indices.stage_increment == slice(9 + solver_size, 9 + solver_size + 3)
-        assert indices.local_end == 9 + solver_size + 3
-
-    def test_stage_base_aliases_requires_both_shared(self):
-        """stage_base should only alias when BOTH accumulator and stage_base shared."""
-        # Case 1: Both shared - should alias
-        settings_both_shared = DIRKBufferSettings(
-            n=3,
-            stage_count=4,
-            accumulator_location='shared',
-            stage_base_location='shared',
-        )
-        assert settings_both_shared.stage_base_aliases_accumulator is True
-
-        # Case 2: accumulator local, stage_base shared - should NOT alias
-        settings_acc_local = DIRKBufferSettings(
-            n=3,
-            stage_count=4,
-            accumulator_location='local',
-            stage_base_location='shared',
-        )
-        assert settings_acc_local.stage_base_aliases_accumulator is False
-
-        # Case 3: accumulator shared, stage_base local - should NOT alias
-        settings_base_local = DIRKBufferSettings(
-            n=3,
-            stage_count=4,
-            accumulator_location='shared',
-            stage_base_location='local',
-        )
-        assert settings_base_local.stage_base_aliases_accumulator is False
-
-    def test_shared_memory_counts_stage_base_when_not_aliased(self):
-        """Shared memory should include stage_base when it cannot alias."""
-        linear_settings = LinearSolverBufferSettings(n=3)
-        newton_settings = NewtonBufferSettings(
-            n=3,
-            linear_solver_buffer_settings=linear_settings,
-        )
-        # accumulator local, stage_base shared -> needs separate shared alloc
-        settings = DIRKBufferSettings(
-            n=3,
-            stage_count=4,
-            accumulator_location='local',
-            stage_base_location='shared',
-            newton_buffer_settings=newton_settings,
-        )
-        # Should include: solver_scratch + stage_base (n=3)
-        expected = newton_settings.shared_memory_elements + 3
-        assert settings.shared_memory_elements == expected
-
-    def test_shared_indices_stage_base_separate_allocation(self):
-        """shared_indices should allocate stage_base separately when needed."""
-        linear_settings = LinearSolverBufferSettings(n=3)
-        newton_settings = NewtonBufferSettings(
-            n=3,
-            linear_solver_buffer_settings=linear_settings,
-        )
-        settings = DIRKBufferSettings(
-            n=3,
-            stage_count=4,
-            accumulator_location='local',
-            stage_base_location='shared',
-            newton_buffer_settings=newton_settings,
-        )
-        indices = settings.shared_indices
-        solver_size = newton_settings.shared_memory_elements
-
-        # stage_base should have its own slice after solver_scratch
-        assert indices.stage_base == slice(solver_size, solver_size + 3)
-        assert indices.accumulator == slice(0, 0)  # local
-
-
-
-
-class TestFIRKBufferSettings:
-    """Tests for FIRKBufferSettings initialization and properties."""
-
-    def test_default_locations(self):
-        """Default locations should match expected values."""
-        settings = FIRKBufferSettings(n=3, stage_count=4)
-
-        assert settings.stage_increment_location == 'local'
-        assert settings.stage_driver_stack_location == 'local'
-        assert settings.stage_state_location == 'local'
-
-    def test_boolean_flags(self):
-        """Boolean properties should reflect location settings."""
-        settings = FIRKBufferSettings(
-            n=3,
-            stage_count=4,
-        )
-
-        assert settings.use_shared_stage_increment is False
-
-    def test_all_stages_n(self):
-        """all_stages_n should be stage_count * n."""
-        settings = FIRKBufferSettings(n=3, stage_count=4)
-        assert settings.all_stages_n == 12
-
-    def test_solver_scratch_elements(self):
-        """Solver scratch should use newton_buffer_settings."""
-        all_stages_n = 4 * 3  # stage_count * n
-        linear_settings = LinearSolverBufferSettings(n=all_stages_n)
-        newton_settings = NewtonBufferSettings(
-            n=all_stages_n,
-            linear_solver_buffer_settings=linear_settings,
-        )
-        settings = FIRKBufferSettings(
-            n=3,
-            stage_count=4,
-            newton_buffer_settings=newton_settings,
-        )
-        assert settings.solver_scratch_elements == (
-            newton_settings.shared_memory_elements
-        )
-
-    def test_stage_driver_stack_elements(self):
-        """Stage driver stack should be stage_count * n_drivers."""
-        settings = FIRKBufferSettings(n=3, stage_count=4, n_drivers=2)
-        # 4 * 2 = 8
-        assert settings.stage_driver_stack_elements == 8
-
-    def test_shared_memory_elements(self):
-        """Shared memory should sum sizes of shared buffers."""
-        all_stages_n = 4 * 3
-        linear_settings = LinearSolverBufferSettings(n=all_stages_n)
-        newton_settings = NewtonBufferSettings(
-            n=all_stages_n,
-            linear_solver_buffer_settings=linear_settings,
-        )
-        settings = FIRKBufferSettings(
-            n=3,
-            stage_count=4,
-            n_drivers=2,
-            stage_increment_location='shared',
-            stage_driver_stack_location='shared',
-            stage_state_location='shared',
-            newton_buffer_settings=newton_settings,
-        )
-        # solver (newton) + increment (12) + drivers (8) + state (3)
-        expected = newton_settings.shared_memory_elements + 12 + 8 + 3
-        assert settings.shared_memory_elements == expected
-
-    def test_local_memory_elements(self):
-        """Local memory should sum sizes of local buffers."""
-        all_stages_n = 4 * 3
-        linear_settings = LinearSolverBufferSettings(n=all_stages_n)
-        newton_settings = NewtonBufferSettings(
-            n=all_stages_n,
-            linear_solver_buffer_settings=linear_settings,
-        )
-        settings = FIRKBufferSettings(
-            n=3,
-            stage_count=4,
-            n_drivers=2,
-            stage_increment_location='local',
-            stage_driver_stack_location='local',
-            stage_state_location='local',
-            newton_buffer_settings=newton_settings,
-        )
-        # solver NOT included (always shared from parent)
-        # increment (12) + drivers (8) + state (3) = 23
-        assert settings.local_memory_elements == 23
-
-    def test_local_sizes_property(self):
-        """local_sizes property should return FIRKLocalSizes instance."""
-        settings = FIRKBufferSettings(n=3, stage_count=4, n_drivers=2)
-        sizes = settings.local_sizes
-
-        assert isinstance(sizes, FIRKLocalSizes)
-        assert sizes.stage_increment == 12  # 4*3
-        assert sizes.stage_driver_stack == 8  # 4*2
-        assert sizes.stage_state == 3
-
-    def test_shared_indices_property(self):
-        """shared_indices property should return FIRKSliceIndices instance."""
-        all_stages_n = 4 * 3
-        linear_settings = LinearSolverBufferSettings(n=all_stages_n)
-        newton_settings = NewtonBufferSettings(
-            n=all_stages_n,
-            linear_solver_buffer_settings=linear_settings,
-        )
-        settings = FIRKBufferSettings(
-            n=3,
-            stage_count=4,
-            n_drivers=2,
-            stage_increment_location='shared',
-            stage_driver_stack_location='shared',
-            stage_state_location='shared',
-            newton_buffer_settings=newton_settings,
-        )
-        indices = settings.shared_indices
-        solver_size = newton_settings.shared_memory_elements
-
-        assert isinstance(indices, FIRKSliceIndices)
-        assert indices.solver_scratch == slice(0, solver_size)
-        assert indices.stage_increment == slice(solver_size, solver_size + 12)
-        assert indices.stage_driver_stack == slice(solver_size + 12, solver_size + 20)
-        assert indices.stage_state == slice(solver_size + 20, solver_size + 23)
-        assert indices.local_end == solver_size + 23
-
-
-class TestRosenbrockBufferSettings:
-    """Tests for RosenbrockBufferSettings initialization and properties."""
-
-    def test_default_locations(self):
-        """Default locations should be shared for all buffers."""
-        settings = RosenbrockBufferSettings(n=3, stage_count=4)
-
-        assert settings.stage_rhs_location == 'local'
-        assert settings.stage_store_location == 'local'
-        assert settings.cached_auxiliaries_location == 'local'
-
-    def test_boolean_flags(self):
-        """Boolean properties should reflect location settings."""
-        settings = RosenbrockBufferSettings(
-            n=3,
-            stage_count=4,
-            stage_rhs_location='local',
-        )
-
-        assert settings.use_shared_stage_rhs is False
-        assert settings.use_shared_stage_store is False
-
-    def test_stage_store_elements(self):
-        """stage_store_elements should be stage_count * n."""
-        settings = RosenbrockBufferSettings(n=3, stage_count=4)
-        assert settings.stage_store_elements == 12
-
-    def test_shared_memory_elements(self):
-        """Shared memory should sum sizes of shared buffers."""
-        settings = RosenbrockBufferSettings(
-            n=3,
-            stage_count=4,
-            cached_auxiliary_count=10,
-            stage_rhs_location='shared',
-            stage_store_location='shared',
-            cached_auxiliaries_location='shared',
-        )
-        # rhs (3) + store (12) + aux (10) = 25
-        assert settings.shared_memory_elements == 25
-
-    def test_local_memory_elements(self):
-        """Local memory should sum sizes of local buffers."""
-        settings = RosenbrockBufferSettings(
-            n=3,
-            stage_count=4,
-            cached_auxiliary_count=10,
-            stage_rhs_location='local',
-            stage_store_location='local',
-            cached_auxiliaries_location='local',
-        )
-        # rhs (3) + store (12) + aux (10) + linear_solver default (3+3=6) = 31
-        # Default linear_solver_buffer_settings has both buffers as 'local'
-        assert settings.local_memory_elements == 31
-
-    def test_local_sizes_property(self):
-        """local_sizes property should return RosenbrockLocalSizes instance."""
-        settings = RosenbrockBufferSettings(
-            n=3,
-            stage_count=4,
-            cached_auxiliary_count=10,
-        )
-        sizes = settings.local_sizes
-
-        assert isinstance(sizes, RosenbrockLocalSizes)
-        assert sizes.stage_rhs == 3
-        assert sizes.stage_store == 12  # 4*3
-        assert sizes.cached_auxiliaries == 10
->>>>>>> 9b71f17a
 
 
 @pytest.mark.skip(reason="BufferSettings classes removed in buffer_registry migration")
