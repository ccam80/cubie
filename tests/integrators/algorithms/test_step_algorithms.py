"""Reusable tester for single-step integration algorithms."""

from dataclasses import dataclass
from typing import Any

import numpy as np
import pytest
from numba import cuda, from_dtype, int16
from numpy.testing import assert_allclose

from cubie.integrators.algorithms import get_algorithm_step
from cubie.integrators.algorithms.backwards_euler import BackwardsEulerStep
from cubie.integrators.algorithms.backwards_euler_predict_correct import (
    BackwardsEulerPCStep,
)
from cubie.integrators.algorithms.crank_nicolson import CrankNicolsonStep
from cubie.integrators.algorithms.explicit_euler import ExplicitEulerStep
from cubie.integrators.algorithms.generic_dirk import DIRKStep
from cubie.integrators.algorithms.generic_dirk_tableaus import (
    DEFAULT_DIRK_TABLEAU,
    DIRK_TABLEAU_REGISTRY,
)
from cubie.integrators.algorithms.generic_erk import ERKStep
from cubie.integrators.algorithms.generic_erk_tableaus import (
    DEFAULT_ERK_TABLEAU,
    ERK_TABLEAU_REGISTRY,
)
from cubie.integrators.algorithms.generic_rosenbrock_w import (
    GenericRosenbrockWStep,
)
from cubie.integrators.algorithms.generic_rosenbrockw_tableaus import (
    DEFAULT_ROSENBROCK_TABLEAU,
    ROSENBROCK_TABLEAUS,
)
from tests.integrators.cpu_reference import (
    CPUODESystem,
    get_ref_step_factory,
    get_ref_stepper,
)
from tests.integrators.cpu_reference.algorithms import (
    CPUDIRKStep,
    CPUERKStep,
    CPURosenbrockWStep,
)

Array = np.ndarray
STATUS_MASK = 0xFFFF

@dataclass
class StepResult:
    """Container holding the outputs of a single step execution."""

    state: Array
    observables: Array
    error: Array
    status: int
    niters: int


@dataclass
class DualStepResult:
    """Container recording back-to-back step executions."""

    first_state: Array
    second_state: Array
    first_observables: Array
    second_observables: Array
    first_error: Array
    second_error: Array
    statuses: tuple[int, int]


def _expected_order(step_object: Any, tableau: Any) -> int:
    """Return the theoretical order of accuracy for ``step_object``."""

    if tableau is not None:
        return tableau.order
    if isinstance(
        step_object,
        (
            ExplicitEulerStep,
            BackwardsEulerStep,
            BackwardsEulerPCStep,
        ),
    ):
        return 1
    if isinstance(step_object, CrankNicolsonStep):
        return 2
    raise NotImplementedError(
        f"Order expectation missing for {type(step_object).__name__}."
    )


def _expected_memory_requirements(
    step_object: Any,
    tableau: Any,
    n_states: int,
    extra_shared: int,
) -> tuple[int, int]:
    """Return the expected shared and local scratch requirements."""

    if isinstance(step_object, ERKStep):
        stage_count = tableau.stage_count
        accumulator_span = max(stage_count - 1, 0) * n_states
        return accumulator_span, n_states
    if isinstance(step_object, DIRKStep):
        stage_count = tableau.stage_count
        accumulator_span = max(stage_count - 1, 0) * n_states
        shared = accumulator_span + 3 * n_states + extra_shared
        local = 2 * n_states
        return shared, local
    if isinstance(step_object, GenericRosenbrockWStep):
        stage_count = tableau.stage_count
        accumulator_span = max(stage_count - 1, 0) * n_states
        shared = 2 * accumulator_span + extra_shared
        local = 4 * n_states
        return shared, local
    if isinstance(
        step_object,
        (BackwardsEulerStep, BackwardsEulerPCStep, CrankNicolsonStep),
    ):
        shared = 3 * n_states + extra_shared
        return shared, 0
    if isinstance(step_object, ExplicitEulerStep):
        return 0, 0
    raise NotImplementedError(
        "Memory expectation missing for "
        f"{type(step_object).__name__}."
    )


ALIAS_CASES = [
    pytest.param(
        "erk",
        ERKStep,
        DEFAULT_ERK_TABLEAU,
        CPUERKStep,
        id="erk",
    ),
    pytest.param(
        "dirk",
        DIRKStep,
        DEFAULT_DIRK_TABLEAU,
        CPUDIRKStep,
        id="dirk",
    ),
    pytest.param(
        "rosenbrock",
        GenericRosenbrockWStep,
        DEFAULT_ROSENBROCK_TABLEAU,
        CPURosenbrockWStep,
        id="rosenbrock",
    ),
    pytest.param(
        "dormand-prince-54",
        ERKStep,
        ERK_TABLEAU_REGISTRY["dormand-prince-54"],
        CPUERKStep,
        marks=pytest.mark.specific_algos,
        id="erk-dormand-prince-54",
    ),
    pytest.param(
        "dopri54",
        ERKStep,
        DEFAULT_ERK_TABLEAU,
        CPUERKStep,
        marks=pytest.mark.specific_algos,
        id="erk-dopri54",
    ),
    pytest.param(
        "cash-karp-54",
        ERKStep,
        ERK_TABLEAU_REGISTRY["cash-karp-54"],
        CPUERKStep,
        marks=pytest.mark.specific_algos,
        id="erk-cash-karp-54",
    ),
    pytest.param(
        "fehlberg-45",
        ERKStep,
        ERK_TABLEAU_REGISTRY["fehlberg-45"],
        CPUERKStep,
        marks=pytest.mark.specific_algos,
        id="erk-fehlberg-45",
    ),
    pytest.param(
        "bogacki-shampine-32",
        ERKStep,
        ERK_TABLEAU_REGISTRY["bogacki-shampine-32"],
        CPUERKStep,
        marks=pytest.mark.specific_algos,
        id="erk-bogacki-shampine-32",
    ),
    pytest.param(
        "heun-21",
        ERKStep,
        ERK_TABLEAU_REGISTRY["heun-21"],
        CPUERKStep,
        marks=pytest.mark.specific_algos,
        id="erk-heun-21",
    ),
    pytest.param(
        "ralston-33",
        ERKStep,
        ERK_TABLEAU_REGISTRY["ralston-33"],
        CPUERKStep,
        marks=pytest.mark.specific_algos,
        id="erk-ralston-33",
    ),
    pytest.param(
        "classical-rk4",
        ERKStep,
        ERK_TABLEAU_REGISTRY["classical-rk4"],
        CPUERKStep,
        marks=pytest.mark.specific_algos,
        id="erk-classical-rk4",
    ),
    pytest.param(
        "implicit_midpoint",
        DIRKStep,
        DIRK_TABLEAU_REGISTRY["implicit_midpoint"],
        CPUDIRKStep,
        marks=pytest.mark.specific_algos,
        id="dirk-implicit-midpoint",
    ),
    pytest.param(
        "trapezoidal_dirk",
        DIRKStep,
        DIRK_TABLEAU_REGISTRY["trapezoidal_dirk"],
        CPUDIRKStep,
        marks=pytest.mark.specific_algos,
        id="dirk-trapezoidal",
    ),
    pytest.param(
        "sdirk_2_2",
        DIRKStep,
        DIRK_TABLEAU_REGISTRY["sdirk_2_2"],
        CPUDIRKStep,
        marks=pytest.mark.specific_algos,
        id="dirk-sdirk-2-2",
    ),
    pytest.param(
        "lobatto_iiic_3",
        DIRKStep,
        DIRK_TABLEAU_REGISTRY["lobatto_iiic_3"],
        CPUDIRKStep,
        marks=pytest.mark.specific_algos,
        id="dirk-lobatto-iiic-3",
    ),
    pytest.param(
        "ros3p",
        GenericRosenbrockWStep,
        ROSENBROCK_TABLEAUS["ros3p"],
        CPURosenbrockWStep,
        marks=pytest.mark.specific_algos,
        id="rosenbrock-ros3p",
    ),
    # pytest.param(
    #     "rosenbrock_w6s4os",
    #     GenericRosenbrockWStep,
    #     ROSENBROCK_TABLEAUS["rosenbrock_w6s4os"],
    #     CPURosenbrockWStep,
    #     marks=pytest.mark.specific_algos,
    #     id="rosenbrock-w6s4os",
    # ),
]
STEP_OVERRIDES = {'dt': 0.001953125, # try an exactly-representable dt
                  'dt_min': 1e-6,
                  'newton_tolerance': 1e-7,
                  'krylov_tolerance': 1e-7,
                  "atol": 1e-6,
                  "rtol": 1e-6,
                  "output_types": ["state"],
                  'saved_state_indices': [0, 1, 2]}

STEP_CASES = [pytest.param(
        {
            "algorithm": "euler",
            "step_controller": "fixed",
        },
        id="euler",
    ),
    pytest.param(
        {
            "algorithm": "backwards_euler",
            "step_controller": "fixed",
        },
        id="backwards_euler",
    ),
    pytest.param(
        {
            "algorithm": "backwards_euler_pc",
            "step_controller": "fixed",
        },
        id="backwards_euler_pc",
    ),
    pytest.param(
        {
            "algorithm": "crank_nicolson",
        },
        id="crank_nicolson",
    ),
    pytest.param(
        {
            "algorithm": "rosenbrock",
            "step_controller": "pi",
        },
        id="rosenbrock",
    ),
    pytest.param(
        {
            "algorithm": "erk",
            "step_controller": "pi",
        },
        id="erk",
    ),
    pytest.param(
        {
            "algorithm": "dirk",
            "step_controller": "pi",
        },
        id="dirk",
    ),
    pytest.param(
        {
            "algorithm": "ros3p",
            "step_controller": "pi",
        },
        id="rosenbrock-ros3p",
        marks=pytest.mark.specific_algos,
    ),
    pytest.param(
        {
            "algorithm": "rosenbrock_w6s4os",
            "step_controller": "pi",
        },
        id="rosenbrock-w6s4os",
        marks=pytest.mark.specific_algos,
    ),
    pytest.param(
        {
            "algorithm": "dormand-prince-54",
            "step_controller": "pi",
        },
        id="erk-dormand-prince-54",
        marks=pytest.mark.specific_algos,
    ),
    pytest.param(
        {
            "algorithm": "dopri54",
            "step_controller": "pi",
        },
        id="erk-dopri54",
        marks=pytest.mark.specific_algos,
    ),
    pytest.param(
        {
            "algorithm": "cash-karp-54",
            "step_controller": "pi",
        },
        id="erk-cash-karp-54",
        marks=pytest.mark.specific_algos,
    ),
    pytest.param(
        {
            "algorithm": "fehlberg-45",
            "step_controller": "pi",
        },
        id="erk-fehlberg-45",
        marks=pytest.mark.specific_algos,
    ),
    pytest.param(
        {
            "algorithm": "bogacki-shampine-32",
            "step_controller": "pi",
        },
        id="erk-bogacki-shampine-32",
        marks=pytest.mark.specific_algos,
    ),
    pytest.param(
        {
            "algorithm": "heun-21",
            "step_controller": "fixed",
        },
        id="erk-heun-21",
        marks=pytest.mark.specific_algos,
    ),
    pytest.param(
        {
            "algorithm": "ralston-33",
            "step_controller": "fixed",
        },
        id="erk-ralston-33",
        marks=pytest.mark.specific_algos,
    ),
    pytest.param(
        {
            "algorithm": "classical-rk4",
            "step_controller": "fixed",
        },
        id="erk-classical-rk4",
        marks=pytest.mark.specific_algos,
    ),
    pytest.param(
        {
            "algorithm": "implicit_midpoint",
            "step_controller": "fixed",
        },
        id="dirk-implicit-midpoint",
        marks=pytest.mark.specific_algos,
    ),
    pytest.param(
        {
            "algorithm": "trapezoidal_dirk",
            "step_controller": "fixed",
        },
        id="dirk-trapezoidal",
        marks=pytest.mark.specific_algos,
    ),
    pytest.param(
        {
            "algorithm": "sdirk_2_2",
            "step_controller": "pi",
        },
        id="dirk-sdirk-2-2",
        marks=pytest.mark.specific_algos,
    ),
    pytest.param(
        {
            "algorithm": "lobatto_iiic_3",
            "step_controller": "fixed",
        },
        id="dirk-lobatto-iiic-3",
        marks=pytest.mark.specific_algos,
    ),
]

CACHE_REUSE_CASES = [
    pytest.param(
        {
            "algorithm": "heun-21",
            "step_controller": "fixed"
        },
        id="erk-heun-21-cache",
    ),
    pytest.param(
        {
            "algorithm": "ralston-33",
            "step_controller": "fixed"
        },
        id="erk-ralston-33-cache",
    ),
    pytest.param(
        {
            "algorithm": "trapezoidal_dirk",
            "step_controller": "fixed"
        },
        id="dirk-trapezoidal-cache",
    ),
    pytest.param(
        {
            "algorithm": "sdirk_2_2",
            "step_controller": "pi"
        },
        id="dirk-sdirk-2-2-cache",
    ),
    pytest.param(
        {
            "algorithm": "ros3p",
            "step_controller": "pi"
        },
        id="rosenbrock-ros3p-cache",
    ),
    # pytest.param(
    #     {
    #         "algorithm": "rosenbrock_w6s4os",
    #         "step_controller": "pi"
    #     },
    #     id="rosenbrock-w6s4os-cache",
    # ),
]

@pytest.mark.parametrize(
    "alias_key, expected_step_type, expected_tableau, expected_cpu_step",
    ALIAS_CASES,
)
def test_algorithm_factory_resolves_tableau_alias(
    alias_key,
    expected_step_type,
    expected_tableau,
    expected_cpu_step,
):
    """Algorithm factory should inject the tableau advertised for aliases."""

    step = get_algorithm_step(
        np.float64,
        settings={"algorithm": alias_key, "n": 2, "dt": 1e-3},
        warn_on_unused=False,
    )
    assert isinstance(step, expected_step_type)
    tableau_value = getattr(step, "tableau", None)
    if tableau_value is None:
        tableau_value = step.compile_settings.tableau
    assert tableau_value is expected_tableau


@pytest.mark.parametrize(
    "alias_key, expected_step_type, expected_tableau, expected_cpu_step",
    ALIAS_CASES,
)
def test_cpu_reference_resolves_tableau_alias(
    alias_key,
    expected_step_type,
    expected_tableau,
    expected_cpu_step,
    cpu_system: CPUODESystem,
    cpu_driver_evaluator,
):
    """CPU reference helpers should resolve alias tableaus consistently."""
    factory = get_ref_step_factory(alias_key)
    bound_step = factory(
        cpu_system,
        cpu_driver_evaluator,
        newton_tol=1e-10,
        newton_max_iters=25,
        linear_tol=1e-10,
        linear_max_iters=cpu_system.system.sizes.states,
        linear_correction_type="minimal_residual",
        preconditioner_order=2,
    )

    assert isinstance(bound_step, expected_cpu_step)
    assert bound_step.tableau is expected_tableau

def generate_step_props(n_states: int) -> dict[str, dict[str, Any]]:
    """Generate expected properties for each algorithm given n_states."""
    return {
        "euler": {
            "threads_per_step": 1,
            "persistent_local_required": 0,
            "is_multistage": False,
            "is_implicit": False,
            "is_adaptive": False,
        },
        "backwards_euler": {
            "threads_per_step": 1,
            "persistent_local_required": 0,
            "is_multistage": False,
            "is_implicit": True,
            "is_adaptive": False,
        },
        "backwards_euler_pc": {
            "threads_per_step": 1,
            "persistent_local_required": 0,
            "is_multistage": False,
            "is_implicit": True,
            "is_adaptive": False,
        },
        "crank_nicolson": {
            "threads_per_step": 1,
            "persistent_local_required": 0,
            "is_multistage": False,
            "is_implicit": True,
            "is_adaptive": True,
        },
        "rosenbrock": {
            "threads_per_step": 1,
            "persistent_local_required": 0,
            "is_multistage": True,
            "is_implicit": True,
            "is_adaptive": True,
        },
        "erk": {
            "threads_per_step": 1,
            "persistent_local_required": 0,
            "is_multistage": DEFAULT_ERK_TABLEAU.stage_count > 1,
            "is_implicit": False,
            "is_adaptive": DEFAULT_ERK_TABLEAU.has_error_estimate,
        },
        "dirk": {
            "threads_per_step": 1,
            "persistent_local_required": 0,
            "is_multistage": DEFAULT_DIRK_TABLEAU.stage_count > 1,
            "is_implicit": True,
            "is_adaptive": DEFAULT_DIRK_TABLEAU.has_error_estimate,
        },
    }

@pytest.fixture(scope="session")
def expected_step_properties(system) -> dict[str, Any]:
    """Generate expected properties for each algorithm given n_states."""
    return generate_step_props(n_states=system.sizes.states)

@pytest.fixture(scope="session")
def step_inputs(
    system,
    precision,
    initial_state,
    solver_settings,
    cpu_driver_evaluator,
) -> dict[str, Array]:
    """State, parameters, and drivers for a single step execution."""
    width = system.num_drivers
    driver_coefficients = np.array(
        cpu_driver_evaluator.coefficients, dtype=precision, copy=True
    )
    return {
        "state": initial_state,
        "parameters": system.parameters.values_array.astype(precision),
        "drivers": np.zeros(width, dtype=precision),
        "driver_coefficients": driver_coefficients,
    }


@pytest.fixture(scope="session")
def device_step_results(
    step_object,
    solver_settings,
    precision,
    step_inputs,
    cpu_driver_evaluator,
    system,
    driver_array,
) -> StepResult:
    """Execute the CUDA step and collect host-side outputs."""

    step_function = step_object.step_function
    step_size = solver_settings['dt']
    n_states = system.sizes.states
    params = step_inputs["parameters"]
    state = step_inputs["state"]
    driver_coefficients = step_inputs["driver_coefficients"]
    drivers = np.zeros(system.sizes.drivers, dtype=precision)
    observables = np.zeros(system.sizes.observables, dtype=precision)
    proposed_state = np.zeros_like(state)
    error = np.zeros(n_states, dtype=precision)
    status = np.full(1, 0, dtype=np.int32)

    shared_elems = step_object.shared_memory_required
    shared_bytes = precision(0).itemsize * shared_elems
    persistent_len = max(1, step_object.persistent_local_required)
    numba_precision = from_dtype(precision)
    dt_value = precision(step_size)

    d_state = cuda.to_device(state)
    d_proposed = cuda.to_device(proposed_state)
    d_params = cuda.to_device(params)
    d_drivers = cuda.to_device(drivers)
    d_driver_coeffs = cuda.to_device(driver_coefficients)
    proposed_drivers = np.zeros_like(drivers)

    d_observables = cuda.to_device(observables)
    d_proposed_observables = cuda.to_device(observables)
    d_proposed_drivers = cuda.to_device(proposed_drivers)
    d_error = cuda.to_device(error)
    d_status = cuda.to_device(status)

    driver_function = driver_array.evaluation_function
    observables_function = system.observables_function

    @cuda.jit
    def kernel(
        state_vec,
        proposed_vec,
        params_vec,
        driver_coeffs_vec,
        drivers_vec,
        proposed_drivers_vec,
        observables_vec,
        proposed_observables_vec,
        error_vec,
        status_vec,
        dt_scalar,
        time_scalar,
    ) -> None:
        idx = cuda.grid(1)
        if idx > 0:
            return
        shared = cuda.shared.array(0, dtype=numba_precision)
        persistent = cuda.local.array(persistent_len, dtype=numba_precision)
        driver_function(precision(0.0), driver_coefficients, drivers_vec)
        observables_function(state, params_vec, drivers_vec, observables_vec,
                             precision(0.0))
        shared[:] = precision(0.0)
        first_step_flag = int16(1)
        accepted_flag = int16(1)
        result = step_function(
            state_vec,
            proposed_vec,
            params_vec,
            driver_coeffs_vec,
            drivers_vec,
            proposed_drivers_vec,
            observables_vec,
            proposed_observables_vec,
            error_vec,
            dt_scalar,
            time_scalar,
            first_step_flag,
            accepted_flag,
            shared,
            persistent,
        )
        status_vec[0] = result

    kernel[1, 1, 0, shared_bytes](
        d_state,
        d_proposed,
        d_params,
        d_driver_coeffs,
        d_drivers,
        d_proposed_drivers,
        d_observables,
        d_proposed_observables,
        d_error,
        d_status,
        dt_value,
        numba_precision(0.0),
    )
    cuda.synchronize()
    
    status_value = int(d_status.copy_to_host()[0])
    return StepResult(
        state=d_proposed.copy_to_host(),
        observables=d_proposed_observables.copy_to_host(),
        error=d_error.copy_to_host(),
        status=status_value & STATUS_MASK,
        niters=(status_value >> 16) & STATUS_MASK,
    )


def _execute_step_twice(
    step_object,
    solver_settings,
    precision,
    step_inputs,
    system,
    driver_array,
) -> DualStepResult:
    """Run the compiled step twice without clearing shared memory."""

    shared_elems = step_object.shared_memory_required
    if shared_elems == 0:
        pytest.skip("Algorithm does not expose a shared cache to reuse.")

    step_function = step_object.step_function
    driver_function = driver_array.evaluation_function
    observables_function = system.observables_function

    params = step_inputs["parameters"]
    state = np.asarray(step_inputs["state"], dtype=precision)
    driver_coefficients = step_inputs["driver_coefficients"]

    n_states = system.sizes.states
    n_drivers = system.sizes.drivers
    n_observables = system.sizes.observables

    proposed_state_first = np.zeros_like(state)
    proposed_state_second = np.zeros_like(state)

    error_first = np.zeros(n_states, dtype=precision)
    error_second = np.zeros(n_states, dtype=precision)

    drivers_current = np.zeros(n_drivers, dtype=precision)
    proposed_drivers_first = np.zeros(n_drivers, dtype=precision)
    proposed_drivers_second = np.zeros(n_drivers, dtype=precision)

    observables_current = np.zeros(n_observables, dtype=precision)
    proposed_observables_first = np.zeros(n_observables, dtype=precision)
    proposed_observables_second = np.zeros(n_observables, dtype=precision)

    status = np.zeros(2, dtype=np.int32)

    shared_bytes = precision(0).itemsize * shared_elems
    persistent_len = max(1, step_object.persistent_local_required)
    numba_precision = from_dtype(precision)
    dt_value = precision(solver_settings["dt"])

    d_state = cuda.to_device(state)
    d_params = cuda.to_device(params)
    d_driver_coeffs = cuda.to_device(driver_coefficients)

    d_proposed_first = cuda.to_device(proposed_state_first)
    d_proposed_second = cuda.to_device(proposed_state_second)

    d_drivers_current = cuda.to_device(drivers_current)
    d_proposed_drivers_first = cuda.to_device(proposed_drivers_first)
    d_proposed_drivers_second = cuda.to_device(proposed_drivers_second)

    d_observables_current = cuda.to_device(observables_current)
    d_proposed_observables_first = cuda.to_device(proposed_observables_first)
    d_proposed_observables_second = cuda.to_device(proposed_observables_second)

    d_error_first = cuda.to_device(error_first)
    d_error_second = cuda.to_device(error_second)

    d_status = cuda.to_device(status)

    state_len = int(n_states)
    driver_len = int(n_drivers)
    observable_len = int(n_observables)

    @cuda.jit
    def kernel(
        state_vec,
        params_vec,
        driver_coeffs_vec,
        drivers_current_vec,
        proposed_drivers_vec_first,
        proposed_drivers_vec_second,
        observables_current_vec,
        proposed_observables_vec_first,
        proposed_observables_vec_second,
        proposed_vec_first,
        proposed_vec_second,
        error_vec_first,
        error_vec_second,
        status_vec,
        dt_scalar,
    ) -> None:
        idx = cuda.grid(1)
        if idx > 0:
            return
        shared = cuda.shared.array(0, dtype=numba_precision)
        persistent = cuda.local.array(persistent_len, dtype=numba_precision)
        zero = numba_precision(0.0)

        for cache_idx in range(shared.shape[0]):
            shared[cache_idx] = zero

        driver_function(zero, driver_coeffs_vec, drivers_current_vec)
        observables_function(
            state_vec,
            params_vec,
            drivers_current_vec,
            observables_current_vec,
            zero,
        )

        first_status = step_function(
            state_vec,
            proposed_vec_first,
            params_vec,
            driver_coeffs_vec,
            drivers_current_vec,
            proposed_drivers_vec_first,
            observables_current_vec,
            proposed_observables_vec_first,
            error_vec_first,
            dt_scalar,
            zero,
            int16(1),
            int16(1),
            shared,
            persistent,
        )
        status_vec[0] = first_status

        for elem in range(state_len):
            state_vec[elem] = proposed_vec_first[elem]
        for drv_idx in range(driver_len):
            drivers_current_vec[drv_idx] = proposed_drivers_vec_first[drv_idx]
        for obs_idx in range(observable_len):
            observables_current_vec[obs_idx] = proposed_observables_vec_first[
                obs_idx
            ]

        second_status = step_function(
            state_vec,
            proposed_vec_second,
            params_vec,
            driver_coeffs_vec,
            drivers_current_vec,
            proposed_drivers_vec_second,
            observables_current_vec,
            proposed_observables_vec_second,
            error_vec_second,
            dt_scalar,
            dt_scalar,
            int16(0),
            int16(1),
            shared,
            persistent,
        )
        status_vec[1] = second_status

    kernel[1, 1, 0, shared_bytes](
        d_state,
        d_params,
        d_driver_coeffs,
        d_drivers_current,
        d_proposed_drivers_first,
        d_proposed_drivers_second,
        d_observables_current,
        d_proposed_observables_first,
        d_proposed_observables_second,
        d_proposed_first,
        d_proposed_second,
        d_error_first,
        d_error_second,
        d_status,
        dt_value,
    )
    cuda.synchronize()

    status_host = d_status.copy_to_host()

    first_state = d_proposed_first.copy_to_host()
    second_state = d_proposed_second.copy_to_host()

    first_observables = d_proposed_observables_first.copy_to_host()
    second_observables = d_proposed_observables_second.copy_to_host()

    first_error = d_error_first.copy_to_host()
    second_error = d_error_second.copy_to_host()

    statuses = (
        int(status_host[0]) & STATUS_MASK,
        int(status_host[1]) & STATUS_MASK,
    )

    return DualStepResult(
        first_state=first_state,
        second_state=second_state,
        first_observables=first_observables,
        second_observables=second_observables,
        first_error=first_error,
        second_error=second_error,
        statuses=statuses,
    )


def _execute_cpu_step_twice(
    solver_settings,
    step_inputs,
    cpu_system: CPUODESystem,
    cpu_driver_evaluator,
    step_object,
) -> DualStepResult:
    """Run the CPU reference step twice with shared cache reuse enabled."""

    tableau = getattr(step_object, "tableau", None)
    dt = solver_settings["dt"]
    precision = cpu_system.precision

    state = np.asarray(step_inputs["state"], dtype=precision)
    params = np.asarray(step_inputs["parameters"], dtype=precision)

    if cpu_system.system.num_drivers > 0:
        driver_evaluator = cpu_driver_evaluator.with_coefficients(
            step_inputs["driver_coefficients"]
        )
    else:
        driver_evaluator = cpu_driver_evaluator

    stepper = get_ref_stepper(
        cpu_system,
        driver_evaluator,
        solver_settings["algorithm"],
        newton_tol=solver_settings["newton_tolerance"],
        newton_max_iters=solver_settings["max_newton_iters"],
        linear_tol=solver_settings["krylov_tolerance"],
        linear_max_iters=solver_settings["max_linear_iters"],
        linear_correction_type=solver_settings["correction_type"],
        preconditioner_order=solver_settings["preconditioner_order"],
        tableau=tableau,
        newton_damping=solver_settings["newton_damping"],
        newton_max_backtracks=solver_settings["newton_max_backtracks"],
    )

    first_result = stepper.step(
        state=state,
        params=params,
        dt=dt,
        time=0.0,
    )

    second_result = stepper.step(
        state=first_result.state.astype(precision, copy=True),
        params=params,
        dt=dt,
        time=dt,
    )

    return DualStepResult(
        first_state=first_result.state.astype(precision, copy=True),
        second_state=second_result.state.astype(precision, copy=True),
        first_observables=first_result.observables.astype(precision, copy=True),
        second_observables=second_result.observables.astype(
            precision, copy=True
        ),
        first_error=first_result.error.astype(precision, copy=True),
        second_error=second_result.error.astype(precision, copy=True),
        statuses=(
            first_result.status & STATUS_MASK,
            second_result.status & STATUS_MASK,
        ),
    )


@pytest.fixture(scope="session")
def cpu_step_results(
    solver_settings,
    cpu_system: CPUODESystem,
    step_inputs,
    cpu_driver_evaluator,
    step_object,
) -> StepResult:
    """Execute the CPU reference stepper."""

    tableau = getattr(step_object, "tableau", None)
    dt = solver_settings["dt"]
    state = np.asarray(step_inputs["state"], dtype=cpu_system.precision)
    params = np.asarray(step_inputs["parameters"], dtype=cpu_system.precision)
    if cpu_system.system.num_drivers > 0:
        driver_evaluator = cpu_driver_evaluator.with_coefficients(
            step_inputs["driver_coefficients"]
        )
    else:
        driver_evaluator = cpu_driver_evaluator

    stepper = get_ref_stepper(
        cpu_system,
        driver_evaluator,
        solver_settings["algorithm"],
        newton_tol=solver_settings["newton_tolerance"],
        newton_max_iters=solver_settings["max_newton_iters"],
        linear_tol=solver_settings["krylov_tolerance"],
        linear_max_iters=solver_settings["max_linear_iters"],
        linear_correction_type=solver_settings["correction_type"],
        preconditioner_order=solver_settings["preconditioner_order"],
        tableau=tableau,
        newton_damping=solver_settings["newton_damping"],
        newton_max_backtracks=solver_settings["newton_max_backtracks"],
    )

    result = stepper.step(
        state=state,
        params=params,
        dt=dt,
        time=0.0,
    )

    return StepResult(
        state=result.state.astype(cpu_system.precision, copy=True),
        observables=result.observables.astype(cpu_system.precision, copy=True),
        error=result.error.astype(cpu_system.precision, copy=True),
        status=result.status & STATUS_MASK,
        niters=(result.status >> 16) & STATUS_MASK,
    )


@pytest.mark.parametrize(
<<<<<<< HEAD
    "solver_settings_override, system_override",
    [
        [{"algorithm": "euler", 'step_controller': 'fixed'}, {}],
        [{"algorithm": "backwards_euler"}, {}],
        [{"algorithm": "backwards_euler_pc", "dt_min": 0.0025}, {}],
        [{"algorithm": "crank_nicolson", 'step_controller': 'pid', 'atol':
            1e-6, 'rtol': 1e-6, 'dt_min': 1e-6}, {}],
        [{"algorithm": "rosenbrock", 'step_controller': 'pi',
         'krylov_tolerance': 1e-7}, "threecm"],
    ],
    ids=[
        "euler",
        "backwards_euler",
        "backwards_euler_pc",
        "crank_nicolson",
        "rosenbrock",
    ],
=======
    "solver_settings_override2",
    [STEP_OVERRIDES],
    ids=[""],
>>>>>>> 472f960a
    indirect=True,
)
@pytest.mark.parametrize(
    "solver_settings_override",
    CACHE_REUSE_CASES,
    indirect=True,
)
def test_stage_cache_reuse(
    solver_settings,
    step_object,
    precision,
    step_inputs,
    system,
    driver_array,
    cpu_system,
    cpu_driver_evaluator,
):
    """Ensure shared-cache reuse yields consistent results across devices."""

    gpu_result = _execute_step_twice(
        step_object=step_object,
        solver_settings=solver_settings,
        precision=precision,
        step_inputs=step_inputs,
        system=system,
        driver_array=driver_array,
    )

    cpu_result = _execute_cpu_step_twice(
        solver_settings=solver_settings,
        step_inputs=step_inputs,
        cpu_system=cpu_system,
        cpu_driver_evaluator=cpu_driver_evaluator,
        step_object=step_object,
    )

    assert all(status == 0 for status in gpu_result.statuses)
    assert all(status == 0 for status in cpu_result.statuses)
    assert gpu_result.statuses == cpu_result.statuses

    tol = {"rtol": 1e-7, "atol": 1e-7}

    assert_allclose(
        gpu_result.first_state,
        cpu_result.first_state,
        **tol,
    )
    assert_allclose(
        gpu_result.second_state,
        cpu_result.second_state,
        **tol,
    )
    assert_allclose(
        gpu_result.first_error,
        cpu_result.first_error,
        **tol,
    )
    assert_allclose(
        gpu_result.second_error,
        cpu_result.second_error,
        **tol,
    )
    assert_allclose(
        gpu_result.first_observables,
        cpu_result.first_observables,
        **tol,
    )
    assert_allclose(
        gpu_result.second_observables,
        cpu_result.second_observables,
        **tol,
    )

    delta = np.abs(gpu_result.second_state - gpu_result.first_state)
    assert np.any(delta > precision(1e-10))


@pytest.mark.parametrize(
        "solver_settings_override2",
        [STEP_OVERRIDES],
        ids=[""],
        indirect=True
)
@pytest.mark.parametrize(
    "solver_settings_override",
    STEP_CASES,
    indirect=True,
)
def test_algorithm(
       step_object_mutable,
       solver_settings,
       system,
       precision,
       expected_step_properties,
       cpu_step_results,
       device_step_results,
       output_functions,
       tolerance,
       ) -> None:
    """Ensure the step function is compiled and callable."""
    step_object = step_object_mutable
    # Test that it builds
    assert callable(step_object.step_function), "step_function_builds"

    # test getters
    algorithm = solver_settings[("algorithm")]
    properties = expected_step_properties.get(algorithm)
    if properties is not None:
        assert step_object.is_implicit is properties["is_implicit"], \
            "is_implicit getter"
        assert step_object.is_adaptive is properties["is_adaptive"], \
            "is_adaptive getter"
        assert step_object.is_multistage is properties["is_multistage"],\
            "is_multistage getter"
        assert step_object.persistent_local_required \
            == properties["persistent_local_required"], \
            "persistent_local_required getter"
        assert (
            step_object.threads_per_step == properties["threads_per_step"]
        ), "threads_per_step getter"
    config = step_object.compile_settings
    assert config.n == system.sizes.states, "compile_settings.n getter"
    assert config.precision == precision, "compile_settings.precision getter"

    tableau = getattr(step_object, "tableau", None)
    if tableau is not None and tableau.b_hat is not None:
        expected_error = tuple(
            b_value - b_hat_value
            for b_value, b_hat_value in zip(tableau.b, tableau.b_hat)
        )
        assert tableau.d == pytest.approx(expected_error), "embedded weights"

    expected_order = _expected_order(step_object, tableau)
    assert step_object.order == expected_order, "order getter"

    extra_shared = system._jacobian_aux_count or 0
    expected_shared, expected_local = _expected_memory_requirements(
        step_object,
        tableau,
        system.sizes.states,
        extra_shared,
    )
    assert (
        step_object.shared_memory_required == expected_shared
    ), "shared_memory_required getter"
    assert (
        step_object.local_scratch_required == expected_local
    ), "local_scratch_required getter"

    if properties is not None and properties["is_implicit"]:
        if algorithm == "rosenbrock":
            assert config.max_linear_iters == solver_settings[
                "max_linear_iters"
            ], "max_linear_iters set"
            assert config.linear_correction_type == solver_settings[
                "correction_type"
            ], "linear_correction_type set"
            assert config.krylov_tolerance == pytest.approx(
                solver_settings["krylov_tolerance"],
                rel=tolerance.rel_tight,
                abs=tolerance.abs_tight,
            ), "krylov_tolerance set"
        else:
            matrix = config.M
            assert matrix.shape == (system.sizes.states, system.sizes.states)
            assert config.preconditioner_order == solver_settings[
                "preconditioner_order"
            ], "preconditioner order set"
            assert config.max_linear_iters == solver_settings[
                "max_linear_iters"
            ], "max_linear_iters set"
            assert config.linear_correction_type == solver_settings[
                "correction_type"
            ], "linear_correction_type set"
            assert config.max_newton_iters == solver_settings[
                "max_newton_iters"
            ], "max_newton_iters set"
            assert config.newton_max_backtracks == solver_settings[
                "newton_max_backtracks"
            ], "newton_max_backtracks set"
            assert config.krylov_tolerance == pytest.approx(
                solver_settings["krylov_tolerance"],
                rel=tolerance.rel_tight,
                abs=tolerance.abs_tight,
            ), "krylov_tolerance set"
            assert config.newton_tolerance == pytest.approx(
                solver_settings["newton_tolerance"],
                rel=tolerance.rel_tight,
                abs=tolerance.abs_tight,
            ), "newton_tolerance set"
            assert config.newton_damping == pytest.approx(
                solver_settings["newton_damping"],
                rel=tolerance.rel_tight,
                abs=tolerance.abs_tight,
            ), "newton_damping set"
        assert callable(system.get_solver_helper)
    elif properties is not None:
        assert step_object.dt == pytest.approx(
            solver_settings["dt"],
            rel=tolerance.rel_tight,
            abs=tolerance.abs_tight,
        )

    if step_object.is_implicit:
        if algorithm == "rosenbrock":
            updates = {
                "max_linear_iters": max(
                    1, solver_settings["max_linear_iters"] // 2
                ),
                "krylov_tolerance": solver_settings["krylov_tolerance"] * 0.5,
                "linear_correction_type": "steepest_descent",
            }
            recognised = step_object.update(updates)
            assert set(updates).issubset(recognised), "updates recognised"
            config = step_object.compile_settings
            assert config.max_linear_iters == updates["max_linear_iters"], \
                "max_linear_iters update"
            assert config.linear_correction_type == updates[
                "linear_correction_type"
            ], "linear_correction_type update"
            assert config.krylov_tolerance == pytest.approx(
                updates["krylov_tolerance"],
                rel=tolerance.rel_tight,
                abs=tolerance.abs_tight,
            ), "krylov_tolerance update"
        else:
            updates = {
                "max_newton_iters": int(
                    max(1, solver_settings["max_newton_iters"] // 2)
                ),
                "krylov_tolerance":
                solver_settings["krylov_tolerance"] * 0.5,
                "newton_tolerance":
                solver_settings["newton_tolerance"] * 0.5,
                "newton_damping":
                solver_settings["newton_damping"] * 0.9,
                "preconditioner_order":
                solver_settings["preconditioner_order"] + 1,
            }
            recognised = step_object.update(updates)
            assert set(updates).issubset(recognised), "updates recognised"
            config = step_object.compile_settings
            assert config.max_newton_iters == updates["max_newton_iters"], \
                "max_newton_iters update"
            assert config.preconditioner_order == updates[
                "preconditioner_order"
            ], "preconditioner_order update"
            assert config.krylov_tolerance == pytest.approx(
                updates["krylov_tolerance"],
                rel=tolerance.rel_tight,
                abs=tolerance.abs_tight,
            ), "krylov_tolerance update"
            assert config.newton_tolerance == pytest.approx(
                updates["newton_tolerance"],
                rel=tolerance.rel_tight,
                abs=tolerance.abs_tight,
            ), "newton_tolerance update"
            assert config.newton_damping == pytest.approx(
                updates["newton_damping"],
                rel=tolerance.rel_tight,
                abs=tolerance.abs_tight,
            ), "newton_damping update"
    else:
        new_dt = float(solver_settings["dt"]) * 0.5
        recognised = step_object.update({"dt": new_dt})
        assert "dt" in recognised, "dt recognised"
        assert step_object.dt == pytest.approx(
            new_dt,
            rel=tolerance.rel_tight,
            abs=tolerance.abs_tight,
        ), "dt update"

    # Test equality for a single step
    tolerances = {
        "rtol": tolerance.rel_loose,
        "atol": tolerance.abs_loose,
    }
    assert device_step_results.status == cpu_step_results.status, \
        "status matches"

    assert_allclose(
        device_step_results.state,
        cpu_step_results.state,
        rtol=tolerances["rtol"],
        atol=tolerances["atol"],
    ), "state matches"
    assert_allclose(
        device_step_results.observables,
        cpu_step_results.observables,
        rtol=tolerances["rtol"],
        atol=tolerances["atol"],
    ), "observables matches"
    if step_object.is_adaptive:
        assert_allclose(
            device_step_results.error,
            cpu_step_results.error,
            rtol=tolerances["rtol"],
            atol=tolerances["atol"],
        ), "error matches"


def test_rosenbrock_solver_helper_cache_refresh(system) -> None:
    """Rosenbrock helpers rebuild when tableau parameters change."""

    ros3p = ROSENBROCK_TABLEAUS["ros3p"]
    w6s4os = ROSENBROCK_TABLEAUS["rosenbrock_w6s4os"]
    mass_matrix = np.eye(system.sizes.states, dtype=system.precision)

    first = system.get_solver_helper(
        "linear_operator",
        beta=1.0,
        gamma=ros3p.gamma,
        preconditioner_order=2,
        mass=mass_matrix,
    )
    repeat = system.get_solver_helper(
        "linear_operator",
        beta=1.0,
        gamma=ros3p.gamma,
        preconditioner_order=2,
        mass=mass_matrix,
    )
    assert repeat is first

    second = system.get_solver_helper(
        "linear_operator",
        beta=1.0,
        gamma=w6s4os.gamma,
        preconditioner_order=2,
        mass=mass_matrix,
    )
    assert second is not first

    gamma_cached = system.compile_settings.gamma
    assert gamma_cached == pytest.approx(w6s4os.gamma)
    assert np.array_equal(system.compile_settings.mass, mass_matrix)<|MERGE_RESOLUTION|>--- conflicted
+++ resolved
@@ -1051,29 +1051,9 @@
 
 
 @pytest.mark.parametrize(
-<<<<<<< HEAD
-    "solver_settings_override, system_override",
-    [
-        [{"algorithm": "euler", 'step_controller': 'fixed'}, {}],
-        [{"algorithm": "backwards_euler"}, {}],
-        [{"algorithm": "backwards_euler_pc", "dt_min": 0.0025}, {}],
-        [{"algorithm": "crank_nicolson", 'step_controller': 'pid', 'atol':
-            1e-6, 'rtol': 1e-6, 'dt_min': 1e-6}, {}],
-        [{"algorithm": "rosenbrock", 'step_controller': 'pi',
-         'krylov_tolerance': 1e-7}, "threecm"],
-    ],
-    ids=[
-        "euler",
-        "backwards_euler",
-        "backwards_euler_pc",
-        "crank_nicolson",
-        "rosenbrock",
-    ],
-=======
     "solver_settings_override2",
     [STEP_OVERRIDES],
     ids=[""],
->>>>>>> 472f960a
     indirect=True,
 )
 @pytest.mark.parametrize(
@@ -1348,8 +1328,8 @@
 
     # Test equality for a single step
     tolerances = {
-        "rtol": tolerance.rel_loose,
-        "atol": tolerance.abs_loose,
+        "rtol": tolerance.rel_tight,
+        "atol": tolerance.abs_tight,
     }
     assert device_step_results.status == cpu_step_results.status, \
         "status matches"
