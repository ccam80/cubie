"""
Tests for the summarymetrics class in the cubie integrator system.
Tests tuple return values, parameter parsing, error handling, and tuple ordering.
"""

import pytest
import warnings
from cubie.outputhandling.summarymetrics.metrics import (
    SummaryMetrics,
    SummaryMetric,
    MetricFuncCache,
)
from cubie.outputhandling import summary_metrics


@pytest.fixture(scope="function")
def empty_metrics():
    """Create an empty summarymetrics instance for testing."""
    return SummaryMetrics()


@pytest.fixture(scope="function")
def real_metrics():
    """Return the module-level summary_metrics instance with metrics implemented."""
    return summary_metrics


@pytest.fixture(scope="function")
def mock_functions():
    """Create mock functions for update and save."""

    def mock_update(value, buffer, current_index, customisable_variable):
        """Mock update function that does nothing."""
        pass

    def mock_save(
        buffer, output_array, summarise_every, customisable_variable
    ):
        """Mock save function that does nothing."""
        pass

    return mock_update, mock_save


@pytest.fixture(scope="function")
def mock_metric_settings(request):
    """Create mock settings for testing."""
    defaults = {"buffer_size": 5, "output_size": 3, "name": "mock_metric"}
    if hasattr(request, "param"):
        defaults.update(request.param)

    return defaults


class ConcreteMetric(SummaryMetric):
    def __init__(self,
                 buffer_size,
                 output_size,
                 update_device_func,
                 save_device_func,
                 name):
        super().__init__(buffer_size=buffer_size,
                         output_size=output_size,
                         name=name)
        self.update_func = update_device_func
        self.save_func = save_device_func

    def build(self):
        return MetricFuncCache(update=self.update_func, save=self.save_func)


@pytest.fixture(scope="function")
def mock_metric(mock_functions, mock_metric_settings):
    """Create a mock SummaryMetric instance."""
    update_func, save_func = mock_functions
    name = mock_metric_settings["name"]
    buffer_size = mock_metric_settings["buffer_size"]
    output_size = mock_metric_settings["output_size"]

    return ConcreteMetric(
        name=name,
        buffer_size=buffer_size,
        output_size=output_size,
        update_device_func=update_func,
        save_device_func=save_func,
    )


@pytest.fixture(scope="function")
def mock_parametrized_metric(mock_functions, mock_metric_settings):
    """Create a mock SummaryMetric instance."""
    update_func, save_func = mock_functions
    name = "parameterised"

    def buffer_size(param):
        return 2 * param

    def output_size(param):
        return 2 * param

    return ConcreteMetric(
        name=name,
        buffer_size=buffer_size,
        output_size=output_size,
        update_device_func=update_func,
        save_device_func=save_func,
    )


@pytest.fixture(scope="function")
def mock_metrics(empty_metrics, mock_metric, mock_parametrized_metric):
    """Create a summarymetrics instance with mock metrics registered."""
    empty_metrics.register_metric(mock_metric)
    empty_metrics.register_metric(mock_parametrized_metric)
    return empty_metrics


def test_register_metrics_success(
    empty_metrics, mock_metric, mock_parametrized_metric
):
    """Create a summarymetrics instance with sample metrics registered."""
    empty_metrics.register_metric(mock_metric)
    empty_metrics.register_metric(mock_parametrized_metric)

    assert "mock_metric" in empty_metrics.implemented_metrics
    assert "parameterised" in empty_metrics.implemented_metrics
    assert empty_metrics._buffer_sizes["mock_metric"] == 5
    assert empty_metrics._output_sizes["mock_metric"] == 3


def test_register_metric_duplicate_name_raises_error(
    empty_metrics, mock_functions
):
    """Test that registering a metric with duplicate name raises ValueError."""
    update, save = mock_functions
    metric1 = ConcreteMetric(
        name="duplicate",
        buffer_size=5,
        output_size=3,
        save_device_func=save,
        update_device_func=update,
    )
    metric2 = ConcreteMetric(
        name="duplicate",
        buffer_size=10,
        output_size=6,
        save_device_func=save,
        update_device_func=update,
    )

    empty_metrics.register_metric(metric1)

    with pytest.raises(
        ValueError, match="Metric 'duplicate' is already registered"
    ):
        empty_metrics.register_metric(metric2)


def test_buffer_offsets_returns_correct_tuple(mock_metrics):
    """Test that buffer_offsets returns tuple with correct offset values."""
    requested = ["mock_metric", "parameterised[5]"]
    offsets_tuple = mock_metrics.buffer_offsets(requested)

    # mock_metric starts at 0, parameterised[5] starts at 5 (mock_metric's size)
    expected_offsets = (0, 5)

    assert offsets_tuple == expected_offsets


def test_output_offsets_returns_correct_tuple(mock_metrics):
    """Test that output_offsets returns tuple with correct offset values."""
    requested = ["mock_metric", "parameterised[5]"]
    offsets_tuple = mock_metrics.output_offsets(requested)
    total_size = mock_metrics.summaries_output_height(requested)

    # mock_metric starts at 0, parameterised[5] starts at 3 (mock_metric's output size)
    expected_offsets = (0, 3)
    expected_total_size = 13  # mock_metric=3 + parameterised[5]=10

    assert offsets_tuple == expected_offsets
    assert total_size == expected_total_size


def test_buffer_sizes_returns_correct_tuple(mock_metrics):
    """Test that buffer_sizes returns tuple with correct size values."""
    requested = ["mock_metric", "parameterised[5]"]
    sizes_tuple = mock_metrics.buffer_sizes(requested)

    expected_sizes = (5, 10)  # mock_metric=5, parameterised[5]=2*5=10
    assert sizes_tuple == expected_sizes


def test_output_sizes_returns_correct_tuple(mock_metrics):
    """Test that output_sizes returns tuple with correct size values."""
    requested = ["mock_metric", "parameterised[5]"]
    sizes_tuple = mock_metrics.output_sizes(requested)

    expected_sizes = (3, 10)  # mock_metric=3, parameterised[5]=2*5=10
    assert sizes_tuple == expected_sizes


def test_tuple_ordering_alignment(mock_metrics):
    """Test that all tuple methods return values in the same order."""
    requested = [
        "parameterised[3]",
        "mock_metric",
    ]  # Intentionally different order

    buffer_offsets_tuple = mock_metrics.buffer_offsets(requested)
    output_offsets_tuple = mock_metrics.output_offsets(requested)
    output_total_size = mock_metrics.summaries_output_height(requested)
    buffer_sizes_tuple = mock_metrics.buffer_sizes(requested)
    output_sizes_tuple = mock_metrics.output_sizes(requested)

    # All tuples should have the same length
    assert (
        len(buffer_offsets_tuple)
        == len(output_offsets_tuple)
        == len(buffer_sizes_tuple)
        == len(output_sizes_tuple)
    )

    # Check that the ordering is consistent by verifying specific values
    # Since we requested ["parameterised[3]", "mock_metric"], we should get values in that order
    assert buffer_sizes_tuple == (
        6,
        5,
    )  # parameterised[3]=2*3=6, mock_metric=5
    assert output_sizes_tuple == (
        6,
        3,
    )  # parameterised[3]=2*3=6, mock_metric=3
    assert buffer_offsets_tuple == (0, 6)  # parameterised[3]=0, mock_metric=6
    assert output_offsets_tuple == (0, 6)  # parameterised[3]=0, mock_metric=6

    # Test total size for output (buffer doesn't return total anymore)
    assert output_total_size == 9  # 6 + 3


def test_parametrized_metric_with_valid_parameter(mock_metrics):
    """Test parametrized metric with valid parameter."""
    requested = ["parameterised[5]"]

    buffer_sizes_tuple = mock_metrics.buffer_sizes(requested)
    output_sizes_tuple = mock_metrics.output_sizes(requested)

    # parametrized buffer_size = param * 2, output_size = param * 2
    assert buffer_sizes_tuple == (10,)  # 5 * 2
    assert output_sizes_tuple == (10,)  # 5 * 2


def test_parametrized_metric_without_parameter_raises_error(mock_metrics):
    """Test that parametrized metric without parameter raises ValueError."""
    requested = ["parameterised"]  # Missing parameter

    with pytest.warns(
        UserWarning, match="Metric 'parameterised' has a callable size"
    ):
        mock_metrics.buffer_sizes(requested)


def test_parametrized_metric_with_invalid_parameter_raises_error(mock_metrics):
    """Test that parametrized metric with invalid parameter raises ValueError."""
    requested = ["parameterised[invalid]"]

    with pytest.raises(
        ValueError,
        match="Parameter in 'parameterised\\[invalid\\]' must be an integer",
    ):
        mock_metrics.buffer_sizes(requested)


def test_invalid_metric_name_raises_warning(mock_metrics):
    """Test that invalid metric name raises a warning."""
    requested = ["nonexistent_metric"]

    with warnings.catch_warnings(record=True) as w:
        warnings.simplefilter("always")
        mock_metrics.buffer_sizes(requested)

        assert len(w) == 1
        assert issubclass(w[0].category, UserWarning)
        assert "Metric 'nonexistent_metric' is not registered" in str(
            w[0].message
        )


def test_mixed_valid_invalid_metrics_with_warning(mock_metrics):
    """Test that mix of valid and invalid metrics processes valid ones and warns about invalid."""
    requested = ["mock_metric", "nonexistent", "parameterised[3]"]

    with warnings.catch_warnings(record=True) as w:
        warnings.simplefilter("always")
        buffer_sizes_tuple = mock_metrics.buffer_sizes(requested)

        # Should warn about nonexistent metric
        assert len(w) == 1
        assert "Metric 'nonexistent' is not registered" in str(w[0].message)

        # Should process valid metrics
        assert buffer_sizes_tuple == (
            5,
            6,
        )  # mock_metric=5, parameterised[3]=2*3=6


def test_empty_request_returns_empty_tuple(mock_metrics):
    """Test that empty request returns appropriate empty values."""
    requested = []

    buffer_sizes_tuple = mock_metrics.buffer_sizes(requested)
    output_sizes_tuple = mock_metrics.output_sizes(requested)

    # For offset methods, empty requests should return (0, empty_tuple)
    buffer_offsets_tuple = mock_metrics.buffer_offsets(requested)
    output_offsets_tuple = mock_metrics.output_offsets(requested)
    buffer_total_size = mock_metrics.summaries_buffer_height(requested)
    output_total_size = mock_metrics.summaries_output_height(requested)

    assert buffer_sizes_tuple == ()
    assert output_sizes_tuple == ()

    # Empty requests should return total size of 0 and empty offset tuples
    assert buffer_total_size == 0
    assert output_total_size == 0
    assert buffer_offsets_tuple == ()
    assert output_offsets_tuple == ()


def test_parse_string_for_params_valid_formats(mock_metrics):
    """Test parameter parsing with various valid formats."""
    # Test single parameter
    result = mock_metrics.parse_string_for_params(["metric[5]"])
    assert result == ["metric"]
    assert mock_metrics._params["metric"] == 5

    # Test multiple parameters
    result = mock_metrics.parse_string_for_params(
        ["metric1[3]", "metric2[7]", "metric3"]
    )
    assert result == ["metric1", "metric2", "metric3"]
    assert mock_metrics._params["metric1"] == 3
    assert mock_metrics._params["metric2"] == 7
    assert mock_metrics._params["metric3"] == 0


def test_parse_string_for_params_invalid_formats(mock_metrics):
    """Test parameter parsing with invalid formats."""
    # Test non-integer parameter
    with pytest.raises(
        ValueError, match="Parameter in 'metric\\[abc\\]' must be an integer"
    ):
        mock_metrics.parse_string_for_params(["metric[abc]"])

    # Test float parameter (should fail as it expects integer)
    with pytest.raises(
        ValueError, match="Parameter in 'metric\\[3.14\\]' must be an integer"
    ):
        mock_metrics.parse_string_for_params(["metric[3.14]"])


def test_save_functions_returns_correct_tuple(mock_metrics, mock_functions):
    """Test that save_functions returns tuple with correct function objects."""
    requested = ["mock_metric", "parameterised[3]"]
    update_func, save_func = mock_functions

    functions_tuple = mock_metrics.save_functions(requested)

    # The registered mock metrics should return the correct save functions
    assert len(functions_tuple) == 2
    assert functions_tuple[0] is mock_metrics._metric_objects["mock_metric"].save_device_func
    assert functions_tuple[1] is mock_metrics._metric_objects["parameterised"].save_device_func
    # Also check they match the expected mock function
    assert functions_tuple[0] is save_func
    assert functions_tuple[1] is save_func


def test_update_functions_returns_correct_tuple(mock_metrics, mock_functions):
    """Test that update_functions returns tuple with correct function objects."""
    requested = ["mock_metric", "parameterised[3]"]
    update_func, save_func = mock_functions

    functions_tuple = mock_metrics.update_functions(requested)

    # The registered mock metrics should return the correct update functions
    assert len(functions_tuple) == 2
    assert functions_tuple[0] is mock_metrics._metric_objects["mock_metric"].update_device_func
    assert functions_tuple[1] is mock_metrics._metric_objects["parameterised"].update_device_func
    # Also check they match the expected mock function
    assert functions_tuple[0] is update_func
    assert functions_tuple[1] is update_func


def test_complex_parameter_scenarios(mock_metrics, mock_functions):
    """Test complex scenarios with multiple parametrized metrics."""
    # Create and register the complex metric with parametrized buffer_size
    update_func, save_func = mock_functions

    def complex_buffer_size(param):
        if param is None:
            raise ValueError("Parameter required")
        return param + 10

    complex_metric = ConcreteMetric(
        name="complex",
        buffer_size=complex_buffer_size,
        output_size=5,
        update_device_func=update_func,
        save_device_func=save_func,
    )
    mock_metrics.register_metric(complex_metric)

    # Test with multiple parametrized metrics
    requested = ["parameterised[3]", "complex[7]", "mock_metric"]

    buffer_sizes_tuple = mock_metrics.buffer_sizes(requested)
    assert buffer_sizes_tuple == (6, 17, 5)  # 3*2=6, 7+10=17, 5


def test_edge_case_bracket_parsing(mock_metrics):
    """Test edge cases in bracket parsing."""
    # Test with zero parameter
    result = mock_metrics.parse_string_for_params(["metric[0]"])
    assert result == ["metric"]
    assert mock_metrics._params["metric"] == 0

    # Test with negative parameter
    result = mock_metrics.parse_string_for_params(["metric[-5]"])
    assert result == ["metric"]
    assert mock_metrics._params["metric"] == -5


def test_real_metrics_integration(real_metrics):
    """Test integration with real metrics from the module."""
    # Test that real metrics are properly registered
    assert len(real_metrics.implemented_metrics) > 0

    # Test with real metrics
    available_metrics = real_metrics.implemented_metrics
    if available_metrics:
        # Test with first available metric
        first_metric = available_metrics[0]

        # Test sizes with real metrics
        buffer_sizes_tuple = real_metrics.buffer_sizes([first_metric])
        output_sizes_tuple = real_metrics.output_sizes([first_metric])
        assert len(buffer_sizes_tuple) == 1
        assert len(output_sizes_tuple) == 1


def test_combined_metrics_mean_std_rms_all_three(real_metrics):
    """Test that mean+std+rms is substituted with mean_std_rms."""
    requested = ["mean", "std", "rms"]
    processed = real_metrics.preprocess_request(requested)
    
    # Should substitute with combined metric
    assert "mean_std_rms" in processed
    assert "mean" not in processed
    assert "std" not in processed
    assert "rms" not in processed
    assert len(processed) == 1


def test_combined_metrics_mean_std(real_metrics):
    """Test that mean+std is substituted with mean_std."""
    requested = ["mean", "std"]
    processed = real_metrics.preprocess_request(requested)
    
    # Should substitute with combined metric
    assert "mean_std" in processed
    assert "mean" not in processed
    assert "std" not in processed
    assert len(processed) == 1


def test_combined_metrics_std_rms(real_metrics):
    """Test that std+rms is substituted with std_rms."""
    requested = ["std", "rms"]
    processed = real_metrics.preprocess_request(requested)
    
    # Should substitute with combined metric
    assert "std_rms" in processed
    assert "std" not in processed
    assert "rms" not in processed
    assert len(processed) == 1


def test_combined_metrics_mean_rms(real_metrics):
    """Test that mean+rms without std is NOT substituted (no benefit)."""
    requested = ["mean", "rms"]
    processed = real_metrics.preprocess_request(requested)
    
    # Should NOT substitute - no buffer saving
    assert "mean_std" not in processed
    assert "std_rms" not in processed
    assert "mean_std_rms" not in processed
    assert "mean" in processed
    assert "rms" in processed
    assert len(processed) == 2


def test_combined_metrics_max_min(real_metrics):
    """Test that max+min is substituted with extrema."""
    requested = ["max", "min"]
    processed = real_metrics.preprocess_request(requested)
    
    # Should substitute with combined metric
    assert "extrema" in processed
    assert "max" not in processed
    assert "min" not in processed
    assert len(processed) == 1


def test_combined_metrics_single_mean_not_substituted(real_metrics):
    """Test that single mean is NOT substituted."""
    requested = ["mean"]
    processed = real_metrics.preprocess_request(requested)
    
    # Should NOT substitute
    assert "mean" in processed
    assert "mean_std_rms" not in processed
    assert len(processed) == 1


def test_combined_metrics_single_std_not_substituted(real_metrics):
    """Test that single std is NOT substituted."""
    requested = ["std"]
    processed = real_metrics.preprocess_request(requested)
    
    # Should NOT substitute
    assert "std" in processed
    assert "mean_std_rms" not in processed
    assert len(processed) == 1


def test_combined_metrics_single_rms_not_substituted(real_metrics):
    """Test that single rms is NOT substituted."""
    requested = ["rms"]
    processed = real_metrics.preprocess_request(requested)
    
    # Should NOT substitute
    assert "rms" in processed
    assert "mean_std_rms" not in processed
    assert len(processed) == 1


def test_combined_metrics_single_max_not_substituted(real_metrics):
    """Test that single max is NOT substituted."""
    requested = ["max"]
    processed = real_metrics.preprocess_request(requested)
    
    # Should NOT substitute
    assert "max" in processed
    assert "extrema" not in processed
    assert len(processed) == 1


def test_combined_metrics_single_min_not_substituted(real_metrics):
    """Test that single min is NOT substituted."""
    requested = ["min"]
    processed = real_metrics.preprocess_request(requested)
    
    # Should NOT substitute
    assert "min" in processed
    assert "extrema" not in processed
    assert len(processed) == 1


def test_combined_metrics_with_other_metrics(real_metrics):
    """Test combined metrics work alongside non-combinable metrics."""
    requested = ["mean", "std", "rms", "max_magnitude"]
    processed = real_metrics.preprocess_request(requested)
    
    # Should substitute mean+std+rms but keep max_magnitude
    assert "mean_std_rms" in processed
    assert "max_magnitude" in processed
    assert "mean" not in processed
    assert "std" not in processed
    assert "rms" not in processed
    assert len(processed) == 2


def test_combined_metrics_multiple_combinations(real_metrics):
    """Test multiple independent combinations in one request."""
    requested = ["mean", "std", "rms", "max", "min"]
    processed = real_metrics.preprocess_request(requested)
    
    # Should substitute both combinations
    assert "mean_std_rms" in processed
    assert "extrema" in processed
    assert "mean" not in processed
    assert "std" not in processed
    assert "rms" not in processed
    assert "max" not in processed
    assert "min" not in processed
    assert len(processed) == 2


def test_combined_metrics_order_independence(real_metrics):
    """Test that order of request doesn't affect substitution."""
    # Test different orderings of the same metrics
    requests = [
        ["mean", "std", "rms"],
        ["rms", "mean", "std"],
        ["std", "rms", "mean"],
    ]
    
    for requested in requests:
        processed = real_metrics.preprocess_request(requested)
        assert "mean_std_rms" in processed
        assert "mean" not in processed
        assert "std" not in processed
        assert "rms" not in processed
        assert len(processed) == 1


def test_combined_metrics_buffer_efficiency(real_metrics):
    """Test that requesting all three metrics uses the combined metric."""
    # When requesting all three metrics together, they should be combined
    all_three = ["mean", "std", "rms"]
    
    # When requesting just two (mean+std), they should be combined
    mean_std = ["mean", "std"]
    
    # When requesting std+rms, they should be combined
    std_rms = ["std", "rms"]
    
    all_three_buffer = real_metrics.summaries_buffer_height(all_three)
    mean_std_buffer = real_metrics.summaries_buffer_height(mean_std)
    std_rms_buffer = real_metrics.summaries_buffer_height(std_rms)
    
    # All three should use the combined metric (3 slots: shift, sum, sum_sq)
    assert all_three_buffer == 3  # mean_std_rms uses 3 slots
    
    # Mean+std should use combined metric (3 slots, saves 1 vs 1+3=4 separate)
    assert mean_std_buffer == 3  # mean_std uses 3 slots (vs 1+3=4 separate)
    
    # Std+rms should use combined metric (3 slots, saves 1 vs 3+1=4 separate)
    assert std_rms_buffer == 3  # std_rms uses 3 slots (vs 3+1=4 separate)


def test_combined_metrics_output_sizes(real_metrics):
    """Test that combined metrics produce correct output sizes."""
    requested = ["mean", "std", "rms"]
    processed = real_metrics.preprocess_request(requested)
    
    # Get output sizes
    output_sizes = real_metrics.output_sizes(processed)
    
    # mean_std_rms should output 3 values
    assert len(output_sizes) == 1
    assert output_sizes[0] == 3  # [mean, std, rms]


def test_combined_metrics_with_peaks(real_metrics):
    """Test combined metrics work with parameterized metrics like peaks."""
    requested = ["mean", "std", "peaks[3]"]
    processed = real_metrics.preprocess_request(requested)
    
    # Should substitute mean+std with mean_std and keep peaks
    assert "mean_std" in processed
    assert "peaks" in processed
    assert "mean" not in processed
    assert "std" not in processed
    # Should have two metrics
    assert len(processed) == 2

def test_real_summary_metrics_available_metrics(real_metrics):
    """Test that all expected metrics are available in the real summary_metrics instance."""
    expected_metrics = [
        "mean", "std", "rms", "max", "min", "max_magnitude",
        "peaks", "negative_peaks", "mean_std_rms", "extrema",
        "mean_std", "std_rms",
        "dxdt_max", "dxdt_min", "dxdt_extrema",
        "d2xdt2_max", "d2xdt2_min", "d2xdt2_extrema"
    ]
    available_metrics = real_metrics.implemented_metrics

    # Check that all expected metrics are present
    for metric in expected_metrics:
        assert metric in available_metrics, (
            f"Expected metric '{metric}' not found in {available_metrics}"
        )

    # Check that we have exactly the expected metrics
    assert len(available_metrics) == len(expected_metrics), (
        f"Expected {len(expected_metrics)} metrics, got {len(available_metrics)}"
    )


def test_real_summary_metrics_simple_metrics_sizes(real_metrics):
    """Test that simple metrics (mean, max, rms) have expected sizes."""
    simple_metrics = ["mean", "max", "rms"]

    for metric in simple_metrics:
        # Test buffer sizes
        buffer_sizes_tuple = tuple(real_metrics.buffer_sizes([metric]))
        assert buffer_sizes_tuple == (1,), (
            f"Expected buffer_size=1 for {metric}, got {buffer_sizes_tuple}"
        )

        # Test output sizes
        output_sizes_tuple = tuple(real_metrics.output_sizes([metric]))
        assert output_sizes_tuple == (1,), (
            f"Expected output_size=1 for {metric}, got {output_sizes_tuple}"
        )
        assert callable(real_metrics.save_functions(simple_metrics)[0])


def test_real_summary_metrics_peaks_parametrized(real_metrics):
    """Test that peaks metric works correctly with parameters."""
    # Test peaks with different parameter values
    test_params = [1, 3, 5, 10]

    for n in test_params:
        metric_request = f"peaks[{n}]"

        # Test buffer sizes: should be 3 + n
        buffer_sizes_tuple = tuple(real_metrics.buffer_sizes([metric_request]))
        expected_buffer_size = 3 + n
        assert buffer_sizes_tuple == (expected_buffer_size,), (
            f"Expected buffer_size={expected_buffer_size} for peaks[{n}], got {buffer_sizes_tuple}"
        )

        # Test output sizes: should be n
        output_sizes_tuple = tuple(real_metrics.output_sizes([metric_request]))
        expected_output_size = n
        assert output_sizes_tuple == (expected_output_size,), (
            f"Expected output_size={expected_output_size} for peaks[{n}], got {output_sizes_tuple}"
        )


def test_real_summary_metrics_peaks_without_parameter_raises_warning(
    real_metrics,
):
    """Test that peaks metric without parameter raises ValueError."""
    with pytest.warns(UserWarning, match="Metric 'peaks' has a callable size"):
        tuple(real_metrics.buffer_sizes(["peaks"]))


def test_real_summary_metrics_offset_calculations(real_metrics):
    """Test offset calculations with real metrics."""
    # Test with mix of simple and parametrized metrics
    requested = ["mean", "peaks[2]", "max", "rms"]

    # Test buffer offsets
    buffer_offsets_tuple = real_metrics.buffer_offsets(requested)

    # Expected buffer offsets:
    # mean: 0 (size=1)
    # peaks[2]: 1 (size=3+2=5)
    # max: 6 (size=1)
    # rms: 7 (size=1)
    expected_buffer_offsets = (0, 1, 6, 7)

    assert buffer_offsets_tuple == expected_buffer_offsets

    # Test output offsets
    output_offsets_tuple = real_metrics.output_offsets(requested)
    output_total_size = real_metrics.summaries_output_height(requested)

    # Expected output offsets:
    # mean: 0 (size=1)
    # peaks[2]: 1 (size=2)
    # max: 3 (size=1)
    # rms: 4 (size=1)
    expected_output_offsets = (0, 1, 3, 4)
    expected_output_total = 5  # 1 + 2 + 1 + 1

    assert output_offsets_tuple == expected_output_offsets
    assert output_total_size == expected_output_total


def test_real_summary_metrics_tuple_ordering_consistency(real_metrics):
    """Test that all tuple methods return values in consistent order with real metrics."""
    requested = [
        "rms",
        "peaks[4]",
        "mean",
    ]  # Different order than registration

    # Get all tuple results
    buffer_offsets_tuple = tuple(real_metrics.buffer_offsets(requested))
    output_offsets_tuple = tuple(real_metrics.output_offsets(requested))
    buffer_sizes_tuple = tuple(real_metrics.buffer_sizes(requested))
    output_sizes_tuple = tuple(real_metrics.output_sizes(requested))

    # All should have same length (number of requested metrics)
    expected_length = len(requested)
    assert len(buffer_offsets_tuple) == expected_length
    assert len(output_offsets_tuple) == expected_length
    assert len(buffer_sizes_tuple) == expected_length
    assert len(output_sizes_tuple) == expected_length

    # Verify sizes match expected values for the requested order
    # rms: buffer=1, output=1
    # peaks[4]: buffer=3+4=7, output=4
    # mean: buffer=1, output=1
    assert buffer_sizes_tuple == (1, 7, 1)
    assert output_sizes_tuple == (1, 4, 1)

    # Verify offsets are calculated correctly
    # rms: buffer_offset=0, output_offset=0
    # peaks[4]: buffer_offset=1, output_offset=1
    # mean: buffer_offset=8, output_offset=5
    assert buffer_offsets_tuple == (0, 1, 8)
    assert output_offsets_tuple == (0, 1, 5)

    # Verify totals
    buffer_total_size = real_metrics.summaries_buffer_height(requested)
    output_total_size = real_metrics.summaries_output_height(requested)

    assert buffer_total_size == 9  # 1 + 7 + 1
    assert output_total_size == 6  # 1 + 4 + 1


def test_real_summary_metrics_edge_cases(real_metrics):
    """Test edge cases with real metrics."""
    # Test with single metric
    summary_buffer_height = real_metrics.summaries_buffer_height(["mean"])
    buffer_offsets_generator = real_metrics.buffer_offsets(["mean"])
    buffer_offsets_tuple = tuple(buffer_offsets_generator)

    assert buffer_offsets_tuple == (0,)
    assert summary_buffer_height == 1

    # Test with peaks parameter edge cases
    buffer_sizes_tuple = tuple(real_metrics.buffer_sizes(["peaks[0]"]))
    output_sizes_tuple = tuple(real_metrics.output_sizes(["peaks[0]"]))

    assert buffer_sizes_tuple == (3,)  # 3 + 0
    assert output_sizes_tuple == (0,)  # 0


def test_column_headings(real_metrics):
    """Test that column_headings returns correctly formatted headers for metrics."""
    # Test with single output metrics
    single_metrics = ["mean", "max", "rms"]
    headings = real_metrics.legend(single_metrics)

    # For single output metrics, headings should be identical to metric names
    assert headings == single_metrics

    # Test with a multi-output metric (peaks)
    peak_request = ["peaks[3]"]
    peak_headings = real_metrics.legend(peak_request)

    # Should have 3 column headers: peaks_1, peaks_2, peaks_3
    assert peak_headings == ["peaks_1", "peaks_2", "peaks_3"]

    # Test with a mix of single and multi-output metrics
    mixed_request = ["mean", "peaks[2]", "max"]
    mixed_headings = real_metrics.legend(mixed_request)

    # Should have 4 column headers: mean, peaks_1, peaks_2, max
    assert mixed_headings == ["mean", "peaks_1", "peaks_2", "max"]

    # Test with invalid metric name
    with warnings.catch_warnings(record=True) as w:
        invalid_headings = real_metrics.legend(["not_a_metric"])
        assert len(w) == 1
        assert "not registered" in str(w[0].message)
        assert invalid_headings == []


def test_summary_buffer_size_returns_correct_total(mock_metrics):
    """Test that summary_buffer_size returns correct total buffer size."""
    requested = ["mock_metric", "parameterised[5]"]
    total_size = mock_metrics.summaries_buffer_height(requested)

    # mock_metric=5 + parameterised[5]=10
    expected_total_size = 15

    assert total_size == expected_total_size


def test_mean_std_buffer_and_output_sizes(real_metrics):
    """Test mean_std combined metric has correct buffer and output sizes."""
    requested = ["mean_std"]
    
    buffer_sizes = real_metrics.buffer_sizes(requested)
    output_sizes = real_metrics.output_sizes(requested)
    
    assert buffer_sizes == (3,), "mean_std should use 3 buffer slots (shift, sum, sum_sq)"
    assert output_sizes == (2,), "mean_std should output 2 values (mean, std)"


def test_std_rms_buffer_and_output_sizes(real_metrics):
    """Test std_rms combined metric has correct buffer and output sizes."""
    requested = ["std_rms"]
    
    buffer_sizes = real_metrics.buffer_sizes(requested)
    output_sizes = real_metrics.output_sizes(requested)
    
    assert buffer_sizes == (3,), "std_rms should use 3 buffer slots (shift, sum, sum_sq)"
    assert output_sizes == (2,), "std_rms should output 2 values (std, rms)"


def test_pairwise_combinations_buffer_efficiency(real_metrics):
    """Test that pairwise combinations save buffer space."""
    # mean+std: 1+3=4 individually, 3 combined (saves 1)
    mean_std = ["mean", "std"]
    mean_std_buffer = real_metrics.summaries_buffer_height(mean_std)
<<<<<<< HEAD
    assert mean_std_buffer == 2  # Combined metric saves 1 slot


def calculate_single_summary_array(metric_name, values, dt_save=0.01):
    """Calculate expected summary metric value using numpy reference implementation.
    
    Parameters
    ----------
    metric_name
        Name of the summary metric to compute.
    values
        Array of values to compute metric over.
    dt_save
        Time interval between saved states (for derivative metrics).
        
    Returns
    -------
    float or ndarray
        Expected metric value(s).
    """
    import numpy as np
    
    if metric_name == "mean":
        return np.mean(values)
    elif metric_name == "max":
        return np.max(values)
    elif metric_name == "min":
        return np.min(values)
    elif metric_name == "rms":
        return np.sqrt(np.mean(values ** 2))
    elif metric_name == "std":
        return np.std(values)
    elif metric_name == "max_magnitude":
        return np.max(np.abs(values))
    elif metric_name == "extrema":
        return np.array([np.max(values), np.min(values)])
    elif metric_name == "dxdt_max":
        if len(values) < 2:
            return -1.0e30  # Sentinel value for insufficient data
        return np.max(np.diff(values) / dt_save)
    elif metric_name == "dxdt_min":
        if len(values) < 2:
            return 1.0e30  # Sentinel value for insufficient data
        return np.min(np.diff(values) / dt_save)
    elif metric_name == "dxdt_extrema":
        if len(values) < 2:
            return np.array([-1.0e30, 1.0e30])  # Sentinel values
        derivatives = np.diff(values) / dt_save
        return np.array([np.max(derivatives), np.min(derivatives)])
    elif metric_name == "d2xdt2_max":
        if len(values) < 3:
            return -1.0e30  # Sentinel value for insufficient data
        second_derivatives = (values[2:] - 2*values[1:-1] + values[:-2]) / (dt_save ** 2)
        return np.max(second_derivatives)
    elif metric_name == "d2xdt2_min":
        if len(values) < 3:
            return 1.0e30  # Sentinel value for insufficient data
        second_derivatives = (values[2:] - 2*values[1:-1] + values[:-2]) / (dt_save ** 2)
        return np.min(second_derivatives)
    elif metric_name == "d2xdt2_extrema":
        if len(values) < 3:
            return np.array([-1.0e30, 1.0e30])  # Sentinel values
        second_derivatives = (values[2:] - 2*values[1:-1] + values[:-2]) / (dt_save ** 2)
        return np.array([np.max(second_derivatives), np.min(second_derivatives)])
    else:
        raise ValueError(f"Unknown metric: {metric_name}")


@pytest.mark.parametrize(
    "metric_name",
    [
        "mean", "std", "rms", "max", "min", "max_magnitude", "extrema",
        "dxdt_max", "dxdt_min", "dxdt_extrema",
        "d2xdt2_max", "d2xdt2_min", "d2xdt2_extrema"
    ]
)
def test_all_summaries_long_run(real_metrics, metric_name):
    """Test all summary metrics with a long run of values."""
    import numpy as np
    
    # Create test data with varying characteristics
    t = np.linspace(0, 10, 1000)
    values = np.sin(t) + 0.1 * np.cos(5 * t)
    dt_save = t[1] - t[0]
    
    # Get expected result from reference implementation
    expected = calculate_single_summary_array(metric_name, values, dt_save)
    
    # Note: This test validates the reference implementation logic
    # Actual CUDA metric testing would require running the solver
    # Here we just verify the reference calculation doesn't crash
    assert expected is not None
    
    # For scalar metrics, check type
    if metric_name in ["mean", "std", "rms", "max", "min", "max_magnitude",
                       "dxdt_max", "dxdt_min", "d2xdt2_max", "d2xdt2_min"]:
        assert np.isscalar(expected) or expected.shape == ()
    # For array metrics, check shape
    elif metric_name in ["extrema", "dxdt_extrema", "d2xdt2_extrema"]:
        assert expected.shape == (2,)


@pytest.mark.parametrize(
    "test_case,metrics_list",
    [
        ("all", [
            "mean", "std", "rms", "max", "min", "max_magnitude", "extrema",
            "dxdt_max", "dxdt_min", "dxdt_extrema",
            "d2xdt2_max", "d2xdt2_min", "d2xdt2_extrema"
        ]),
        ("no_combos", [
            "mean", "std", "rms", "max", "min", "max_magnitude",
            "dxdt_max", "dxdt_min", "d2xdt2_max", "d2xdt2_min"
        ])
    ]
)
def test_all_summary_metrics_numerical_check(real_metrics, test_case, metrics_list):
    """Test numerical correctness of all summary metrics against reference implementation.
    
    Parameters
    ----------
    test_case
        'all' tests with combination metrics, 'no_combos' tests individual metrics only
    metrics_list
        List of metric names to test
    """
    import numpy as np
    
    # Create test data
    t = np.linspace(0, 5, 500)
    values = 2.0 * np.sin(2 * np.pi * t) + 0.5 * np.sin(6 * np.pi * t)
    dt_save = t[1] - t[0]
    
    # Test each metric in the list
    for metric_name in metrics_list:
        # Calculate expected value
        expected = calculate_single_summary_array(metric_name, values, dt_save)
        
        # Validate the calculation doesn't produce NaN or Inf
        if np.isscalar(expected) or expected.shape == ():
            assert np.isfinite(expected), f"{metric_name} produced non-finite value"
        else:
            assert np.all(np.isfinite(expected)), f"{metric_name} produced non-finite values"
        
        # Additional validation: values should be within reasonable range
        # (not sentinel values except for insufficient data cases)
        if len(values) >= 3:  # Sufficient data for all metrics
            if np.isscalar(expected) or expected.shape == ():
                # Derivative metrics should not be at sentinel values
                if metric_name in ["dxdt_max", "d2xdt2_max"]:
                    assert expected > -1.0e20, f"{metric_name} at sentinel value"
                elif metric_name in ["dxdt_min", "d2xdt2_min"]:
                    assert expected < 1.0e20, f"{metric_name} at sentinel value"


def test_derivative_metrics_buffer_sizes(real_metrics):
    """Test that derivative metrics have correct buffer sizes."""
    # First derivative metrics
    assert real_metrics.buffer_sizes(["dxdt_max"]) == (2,)
    assert real_metrics.buffer_sizes(["dxdt_min"]) == (2,)
    assert real_metrics.buffer_sizes(["dxdt_extrema"]) == (3,)
    
    # Second derivative metrics
    assert real_metrics.buffer_sizes(["d2xdt2_max"]) == (3,)
    assert real_metrics.buffer_sizes(["d2xdt2_min"]) == (3,)
    assert real_metrics.buffer_sizes(["d2xdt2_extrema"]) == (4,)


def test_derivative_metrics_output_sizes(real_metrics):
    """Test that derivative metrics have correct output sizes."""
    # First derivative metrics (single output)
    assert real_metrics.output_sizes(["dxdt_max"]) == (1,)
    assert real_metrics.output_sizes(["dxdt_min"]) == (1,)
    
    # First derivative extrema (two outputs)
    assert real_metrics.output_sizes(["dxdt_extrema"]) == (2,)
    
    # Second derivative metrics (single output)
    assert real_metrics.output_sizes(["d2xdt2_max"]) == (1,)
    assert real_metrics.output_sizes(["d2xdt2_min"]) == (1,)
    
    # Second derivative extrema (two outputs)
    assert real_metrics.output_sizes(["d2xdt2_extrema"]) == (2,)


def test_combined_derivative_metrics_dxdt(real_metrics):
    """Test that dxdt_max+dxdt_min is substituted with dxdt_extrema."""
    requested = ["dxdt_max", "dxdt_min"]
    processed = real_metrics.preprocess_request(requested)
    
    # Should substitute with combined metric
    assert "dxdt_extrema" in processed
    assert "dxdt_max" not in processed
    assert "dxdt_min" not in processed
    assert len(processed) == 1


def test_combined_derivative_metrics_d2xdt2(real_metrics):
    """Test that d2xdt2_max+d2xdt2_min is substituted with d2xdt2_extrema."""
    requested = ["d2xdt2_max", "d2xdt2_min"]
    processed = real_metrics.preprocess_request(requested)
    
    # Should substitute with combined metric
    assert "d2xdt2_extrema" in processed
    assert "d2xdt2_max" not in processed
    assert "d2xdt2_min" not in processed
    assert len(processed) == 1


def test_derivative_metrics_registration(real_metrics):
    """Test that all derivative metrics are properly registered."""
    available = real_metrics.implemented_metrics
    
    # Check first derivative metrics
    assert "dxdt_max" in available
    assert "dxdt_min" in available
    assert "dxdt_extrema" in available
    
    # Check second derivative metrics
    assert "d2xdt2_max" in available
    assert "d2xdt2_min" in available
    assert "d2xdt2_extrema" in available

    mean_std_buffer = real_metrics.summaries_buffer_height(mean_std)
    assert mean_std_buffer == 2, "mean+std should use 2 buffer slots (combined)"
=======
    assert mean_std_buffer == 3, "mean+std should use 3 buffer slots (combined)"
>>>>>>> b083b902
    
    # std+rms: 3+1=4 individually, 3 combined (saves 1)
    std_rms = ["std", "rms"]
    std_rms_buffer = real_metrics.summaries_buffer_height(std_rms)
    assert std_rms_buffer == 3, "std+rms should use 3 buffer slots (combined)"
    
    # mean+rms: 1+1=2 individually, would still be 2 combined (no saving)
    # So this should NOT be combined
    mean_rms = ["mean", "rms"]
    mean_rms_buffer = real_metrics.summaries_buffer_height(mean_rms)
    assert mean_rms_buffer == 2, "mean+rms should use 2 buffer slots (not combined)"<|MERGE_RESOLUTION|>--- conflicted
+++ resolved
@@ -901,235 +901,7 @@
     # mean+std: 1+3=4 individually, 3 combined (saves 1)
     mean_std = ["mean", "std"]
     mean_std_buffer = real_metrics.summaries_buffer_height(mean_std)
-<<<<<<< HEAD
-    assert mean_std_buffer == 2  # Combined metric saves 1 slot
-
-
-def calculate_single_summary_array(metric_name, values, dt_save=0.01):
-    """Calculate expected summary metric value using numpy reference implementation.
-    
-    Parameters
-    ----------
-    metric_name
-        Name of the summary metric to compute.
-    values
-        Array of values to compute metric over.
-    dt_save
-        Time interval between saved states (for derivative metrics).
-        
-    Returns
-    -------
-    float or ndarray
-        Expected metric value(s).
-    """
-    import numpy as np
-    
-    if metric_name == "mean":
-        return np.mean(values)
-    elif metric_name == "max":
-        return np.max(values)
-    elif metric_name == "min":
-        return np.min(values)
-    elif metric_name == "rms":
-        return np.sqrt(np.mean(values ** 2))
-    elif metric_name == "std":
-        return np.std(values)
-    elif metric_name == "max_magnitude":
-        return np.max(np.abs(values))
-    elif metric_name == "extrema":
-        return np.array([np.max(values), np.min(values)])
-    elif metric_name == "dxdt_max":
-        if len(values) < 2:
-            return -1.0e30  # Sentinel value for insufficient data
-        return np.max(np.diff(values) / dt_save)
-    elif metric_name == "dxdt_min":
-        if len(values) < 2:
-            return 1.0e30  # Sentinel value for insufficient data
-        return np.min(np.diff(values) / dt_save)
-    elif metric_name == "dxdt_extrema":
-        if len(values) < 2:
-            return np.array([-1.0e30, 1.0e30])  # Sentinel values
-        derivatives = np.diff(values) / dt_save
-        return np.array([np.max(derivatives), np.min(derivatives)])
-    elif metric_name == "d2xdt2_max":
-        if len(values) < 3:
-            return -1.0e30  # Sentinel value for insufficient data
-        second_derivatives = (values[2:] - 2*values[1:-1] + values[:-2]) / (dt_save ** 2)
-        return np.max(second_derivatives)
-    elif metric_name == "d2xdt2_min":
-        if len(values) < 3:
-            return 1.0e30  # Sentinel value for insufficient data
-        second_derivatives = (values[2:] - 2*values[1:-1] + values[:-2]) / (dt_save ** 2)
-        return np.min(second_derivatives)
-    elif metric_name == "d2xdt2_extrema":
-        if len(values) < 3:
-            return np.array([-1.0e30, 1.0e30])  # Sentinel values
-        second_derivatives = (values[2:] - 2*values[1:-1] + values[:-2]) / (dt_save ** 2)
-        return np.array([np.max(second_derivatives), np.min(second_derivatives)])
-    else:
-        raise ValueError(f"Unknown metric: {metric_name}")
-
-
-@pytest.mark.parametrize(
-    "metric_name",
-    [
-        "mean", "std", "rms", "max", "min", "max_magnitude", "extrema",
-        "dxdt_max", "dxdt_min", "dxdt_extrema",
-        "d2xdt2_max", "d2xdt2_min", "d2xdt2_extrema"
-    ]
-)
-def test_all_summaries_long_run(real_metrics, metric_name):
-    """Test all summary metrics with a long run of values."""
-    import numpy as np
-    
-    # Create test data with varying characteristics
-    t = np.linspace(0, 10, 1000)
-    values = np.sin(t) + 0.1 * np.cos(5 * t)
-    dt_save = t[1] - t[0]
-    
-    # Get expected result from reference implementation
-    expected = calculate_single_summary_array(metric_name, values, dt_save)
-    
-    # Note: This test validates the reference implementation logic
-    # Actual CUDA metric testing would require running the solver
-    # Here we just verify the reference calculation doesn't crash
-    assert expected is not None
-    
-    # For scalar metrics, check type
-    if metric_name in ["mean", "std", "rms", "max", "min", "max_magnitude",
-                       "dxdt_max", "dxdt_min", "d2xdt2_max", "d2xdt2_min"]:
-        assert np.isscalar(expected) or expected.shape == ()
-    # For array metrics, check shape
-    elif metric_name in ["extrema", "dxdt_extrema", "d2xdt2_extrema"]:
-        assert expected.shape == (2,)
-
-
-@pytest.mark.parametrize(
-    "test_case,metrics_list",
-    [
-        ("all", [
-            "mean", "std", "rms", "max", "min", "max_magnitude", "extrema",
-            "dxdt_max", "dxdt_min", "dxdt_extrema",
-            "d2xdt2_max", "d2xdt2_min", "d2xdt2_extrema"
-        ]),
-        ("no_combos", [
-            "mean", "std", "rms", "max", "min", "max_magnitude",
-            "dxdt_max", "dxdt_min", "d2xdt2_max", "d2xdt2_min"
-        ])
-    ]
-)
-def test_all_summary_metrics_numerical_check(real_metrics, test_case, metrics_list):
-    """Test numerical correctness of all summary metrics against reference implementation.
-    
-    Parameters
-    ----------
-    test_case
-        'all' tests with combination metrics, 'no_combos' tests individual metrics only
-    metrics_list
-        List of metric names to test
-    """
-    import numpy as np
-    
-    # Create test data
-    t = np.linspace(0, 5, 500)
-    values = 2.0 * np.sin(2 * np.pi * t) + 0.5 * np.sin(6 * np.pi * t)
-    dt_save = t[1] - t[0]
-    
-    # Test each metric in the list
-    for metric_name in metrics_list:
-        # Calculate expected value
-        expected = calculate_single_summary_array(metric_name, values, dt_save)
-        
-        # Validate the calculation doesn't produce NaN or Inf
-        if np.isscalar(expected) or expected.shape == ():
-            assert np.isfinite(expected), f"{metric_name} produced non-finite value"
-        else:
-            assert np.all(np.isfinite(expected)), f"{metric_name} produced non-finite values"
-        
-        # Additional validation: values should be within reasonable range
-        # (not sentinel values except for insufficient data cases)
-        if len(values) >= 3:  # Sufficient data for all metrics
-            if np.isscalar(expected) or expected.shape == ():
-                # Derivative metrics should not be at sentinel values
-                if metric_name in ["dxdt_max", "d2xdt2_max"]:
-                    assert expected > -1.0e20, f"{metric_name} at sentinel value"
-                elif metric_name in ["dxdt_min", "d2xdt2_min"]:
-                    assert expected < 1.0e20, f"{metric_name} at sentinel value"
-
-
-def test_derivative_metrics_buffer_sizes(real_metrics):
-    """Test that derivative metrics have correct buffer sizes."""
-    # First derivative metrics
-    assert real_metrics.buffer_sizes(["dxdt_max"]) == (2,)
-    assert real_metrics.buffer_sizes(["dxdt_min"]) == (2,)
-    assert real_metrics.buffer_sizes(["dxdt_extrema"]) == (3,)
-    
-    # Second derivative metrics
-    assert real_metrics.buffer_sizes(["d2xdt2_max"]) == (3,)
-    assert real_metrics.buffer_sizes(["d2xdt2_min"]) == (3,)
-    assert real_metrics.buffer_sizes(["d2xdt2_extrema"]) == (4,)
-
-
-def test_derivative_metrics_output_sizes(real_metrics):
-    """Test that derivative metrics have correct output sizes."""
-    # First derivative metrics (single output)
-    assert real_metrics.output_sizes(["dxdt_max"]) == (1,)
-    assert real_metrics.output_sizes(["dxdt_min"]) == (1,)
-    
-    # First derivative extrema (two outputs)
-    assert real_metrics.output_sizes(["dxdt_extrema"]) == (2,)
-    
-    # Second derivative metrics (single output)
-    assert real_metrics.output_sizes(["d2xdt2_max"]) == (1,)
-    assert real_metrics.output_sizes(["d2xdt2_min"]) == (1,)
-    
-    # Second derivative extrema (two outputs)
-    assert real_metrics.output_sizes(["d2xdt2_extrema"]) == (2,)
-
-
-def test_combined_derivative_metrics_dxdt(real_metrics):
-    """Test that dxdt_max+dxdt_min is substituted with dxdt_extrema."""
-    requested = ["dxdt_max", "dxdt_min"]
-    processed = real_metrics.preprocess_request(requested)
-    
-    # Should substitute with combined metric
-    assert "dxdt_extrema" in processed
-    assert "dxdt_max" not in processed
-    assert "dxdt_min" not in processed
-    assert len(processed) == 1
-
-
-def test_combined_derivative_metrics_d2xdt2(real_metrics):
-    """Test that d2xdt2_max+d2xdt2_min is substituted with d2xdt2_extrema."""
-    requested = ["d2xdt2_max", "d2xdt2_min"]
-    processed = real_metrics.preprocess_request(requested)
-    
-    # Should substitute with combined metric
-    assert "d2xdt2_extrema" in processed
-    assert "d2xdt2_max" not in processed
-    assert "d2xdt2_min" not in processed
-    assert len(processed) == 1
-
-
-def test_derivative_metrics_registration(real_metrics):
-    """Test that all derivative metrics are properly registered."""
-    available = real_metrics.implemented_metrics
-    
-    # Check first derivative metrics
-    assert "dxdt_max" in available
-    assert "dxdt_min" in available
-    assert "dxdt_extrema" in available
-    
-    # Check second derivative metrics
-    assert "d2xdt2_max" in available
-    assert "d2xdt2_min" in available
-    assert "d2xdt2_extrema" in available
-
-    mean_std_buffer = real_metrics.summaries_buffer_height(mean_std)
-    assert mean_std_buffer == 2, "mean+std should use 2 buffer slots (combined)"
-=======
     assert mean_std_buffer == 3, "mean+std should use 3 buffer slots (combined)"
->>>>>>> b083b902
     
     # std+rms: 3+1=4 individually, 3 combined (saves 1)
     std_rms = ["std", "rms"]
