--- conflicted
+++ resolved
@@ -2,14 +2,9 @@
 import numpy as np
 import pandas as pd
 import pytest
-<<<<<<< HEAD
-
-=======
-from numba import cuda # noqa - attempt to kick cuda import to prevent
 
 from tests._utils import rebuild_solver
 
->>>>>>> c54816e8
 from cubie.batchsolving.solver import Solver
 from cubie.batchsolving.BatchSolverConfig import ActiveOutputs
 from cubie.batchsolving.solveresult import SolveResult
