import pytest
from pathlib import Path
import numpy as np

from cubie import solve_ivp, SolveResult
from cubie.odesystems.symbolic.parsing.cellml import load_cellml_model
from cubie._utils import is_devfunc

# Note: cellmlmanip import removed - tests should fail if dependency missing
# This ensures critical information about missing dependencies is visible


@pytest.fixture(scope="session")
def cellml_fixtures_dir():
    """Return path to cellml test fixtures directory."""
    return Path(__file__).parent.parent.parent / "fixtures" / "cellml"

@pytest.fixture(scope="session")
def cellml_overrides(request):
    if hasattr(request, "param"):
        return request.param if request.param else {}
    return {}

@pytest.fixture(scope="session")
def cellml_import_settings(cellml_overrides):
    """Return path to basic ODE CellML model."""
    defaults = {}
    defaults.update(cellml_overrides)
    return defaults

@pytest.fixture(scope="session")
def basic_model(cellml_fixtures_dir, cellml_import_settings):
    """Return imported basic ODE CellML model."""
    ode_system = load_cellml_model(
            str(cellml_fixtures_dir/"basic_ode.cellml"),
            **cellml_import_settings
    )
    return ode_system


@pytest.fixture(scope="session")
def beeler_reuter_model(cellml_fixtures_dir, cellml_import_settings):
    """Return imported Beeler-Reuter CellML model."""
    br_path = cellml_fixtures_dir / "beeler_reuter_model_1977.cellml"
    ode_system = load_cellml_model(
            str(br_path),
            **cellml_import_settings
    )
    return ode_system

@pytest.fixture(scope="session")
def fabbri_linder_model(cellml_fixtures_dir, cellml_import_settings):
    """Return path to the whole point of this endea."""
    fl_path = cellml_fixtures_dir / "Fabbri_Linder.cellml"
    ode_system = load_cellml_model(
            str(fl_path),
            **cellml_import_settings
    )
    return ode_system

def test_load_simple_cellml_model(basic_model):
    """Load a simple CellML model successfully."""
    assert basic_model.num_states == 1
    assert is_devfunc(basic_model.dxdt_function)


def test_load_complex_cellml_model(beeler_reuter_model):
    """Load Beeler-Reuter cardiac model successfully."""
    assert beeler_reuter_model.num_states == 8
    assert is_devfunc(beeler_reuter_model.dxdt_function)

@pytest.mark.parametrize("cellml_overrides", [
    {'observables': ['sodium_current_i_Na',
                     'sodium_current_m_gate_alpha_m']}
    ],
    indirect=True,
    ids=[""]
)
def test_algebraic_equations_as_observables(beeler_reuter_model, cellml_overrides):
    """Verify algebraic equations can be assigned as observables."""
    # Load with specific observables (sanitized names from the model)
    observable_names = cellml_overrides['observables']
    
    # Verify the observables were assigned
    obs_map = beeler_reuter_model.indices.observables.index_map
    assert len(obs_map) > 0
    
    # Check that the requested observables are present
    # Keys are symbols, so we need to compare names
    obs_symbol_names = [str(k) for k in obs_map.keys()]
    assert len(obs_map) == 2
    for obs_name in observable_names:
        assert obs_name in obs_symbol_names


def test_invalid_path_type():
    """Verify TypeError raised for non-string path."""
    with pytest.raises(TypeError, match="path must be a string"):
        load_cellml_model(123)


def test_nonexistent_file():
    """Verify FileNotFoundError raised for missing file."""
    with pytest.raises(FileNotFoundError, match="CellML file not found"):
        load_cellml_model("/nonexistent/path/model.cellml")


def test_invalid_extension():
    """Verify ValueError raised for non-.cellml extension."""
    import tempfile
    import os
    
    # Create a temporary file with wrong extension
    with tempfile.NamedTemporaryFile(mode='w', suffix='.xml',
                                     delete=False) as f:
        temp_path = f.name
    
    try:
        with pytest.raises(ValueError, match="must have .cellml extension"):
            load_cellml_model(temp_path)
    finally:
        os.unlink(temp_path)

@pytest.mark.parametrize("cellml_overrides", [{'precision': np.float64}],
    indirect=True,
    ids=[""]
)
def test_custom_precision(basic_model):
    """Verify custom precision can be specified."""
    assert basic_model.precision == np.float64

@pytest.mark.parametrize("cellml_overrides", [{'name': "custom_model"}],
    indirect=True,
    ids=[""]
)
def test_custom_name(basic_model):
    """Verify custom name can be specified."""
    assert basic_model.name == "custom_model"


def test_integration_with_solve_ivp(basic_model):
    """Test that loaded model builds and is ready for solve_ivp."""

    
    # Verify the model has the necessary components
    assert is_devfunc(basic_model.dxdt_function)
    assert basic_model.num_states == 1
    # Verify initial values are accessible
    assert basic_model.indices.states.defaults is not None
    results = solve_ivp(basic_model, [1.0], [1.0])
    assert isinstance(results, SolveResult)


def test_initial_values_from_cellml(beeler_reuter_model):
    """Verify initial values from CellML model are preserved."""
    # Check that initial values were set using defaults dict
    assert beeler_reuter_model.indices.states.defaults is not None
    assert len(beeler_reuter_model.indices.states.defaults) == 8

    # Initial values should be non-zero (from the model)
<<<<<<< HEAD
    assert any(v != 0 for v in ode_system.indices.states.defaults.values())


def test_numeric_assignments_become_constants(basic_model_path):
    """Verify variables with numeric assignments become constants by default."""
    ode_system = load_cellml_model(str(basic_model_path))
    
    # Variable 'a' has numeric value 0.5 in the CellML model
    # It should become a constant
    constants_map = ode_system.indices.constants.index_map
    assert len(constants_map) > 0
    
    # Check that 'main_a' is in constants (name is sanitized)
    constant_names = [str(k) for k in constants_map.keys()]
    assert 'main_a' in constant_names
    
    # Check that the default value is correct
    constants_defaults = ode_system.indices.constants.defaults
    assert constants_defaults is not None
    assert 'main_a' in constants_defaults
    assert constants_defaults['main_a'] == 0.5


def test_numeric_assignments_as_parameters(basic_model_path):
    """Verify variables with numeric assignments become parameters if specified."""
    # Load with 'main_a' in the parameters list
    ode_system = load_cellml_model(
        str(basic_model_path),
        parameters=['main_a']
    )
    
    # 'main_a' should now be a parameter instead of a constant
    parameters_map = ode_system.indices.parameters.index_map
    parameter_names = [str(k) for k in parameters_map.keys()]
    assert 'main_a' in parameter_names
    
    # Check that the default value is correct
    parameters_defaults = ode_system.indices.parameters.defaults
    assert parameters_defaults is not None
    assert 'main_a' in parameters_defaults
    assert parameters_defaults['main_a'] == 0.5
    
    # Should not be in constants
    constants_map = ode_system.indices.constants.index_map
    constant_names = [str(k) for k in constants_map.keys()]
    assert 'main_a' not in constant_names


def test_parameters_dict_preserves_numeric_values(basic_model_path):
    """Verify numeric values are preserved when parameters is a dict."""
    # User can provide parameters as dict with custom default values
    # But if the CellML has a numeric value, it should be preserved
    ode_system = load_cellml_model(
        str(basic_model_path),
        parameters={'main_a': 1.0}  # User provides different value
    )
    
    # The user-provided value should take precedence
    parameters_defaults = ode_system.indices.parameters.defaults
    assert parameters_defaults is not None
    assert 'main_a' in parameters_defaults
    assert parameters_defaults['main_a'] == 1.0


def test_non_numeric_algebraic_equations_remain(beeler_reuter_model_path):
    """Verify non-numeric algebraic equations are not converted to constants."""
    ode_system = load_cellml_model(str(beeler_reuter_model_path))
    
    # The Beeler-Reuter model has complex algebraic equations
    # These should remain as equations, not become constants
    # We can check by ensuring there are equations beyond just the differential ones
    
    # Model has 8 state variables, so 8 differential equations
    # Check that we have state derivatives
    state_derivatives = ode_system.equations.state_derivatives
    assert len(state_derivatives) == 8
    
    # Check that we have some observables or auxiliaries
    # (algebraic equations that aren't simple numeric assignments)
    observables = ode_system.equations.observables
    auxiliaries = ode_system.equations.auxiliaries
    
    # Total algebraic equations should be > 0
    algebraic_eq_count = len(observables) + len(auxiliaries)
    assert algebraic_eq_count > 0
=======
    assert any(v != 0 for v in beeler_reuter_model.indices.states.defaults.values())

def test_import_the_big_boy(fabbri_linder_model):
    assert fabbri_linder_model.num_states != 0
>>>>>>> 2109005d
<|MERGE_RESOLUTION|>--- conflicted
+++ resolved
@@ -158,8 +158,7 @@
     assert len(beeler_reuter_model.indices.states.defaults) == 8
 
     # Initial values should be non-zero (from the model)
-<<<<<<< HEAD
-    assert any(v != 0 for v in ode_system.indices.states.defaults.values())
+    assert any(v != 0 for v in beeler_reuter_model.indices.states.defaults.values())
 
 
 def test_numeric_assignments_become_constants(basic_model_path):
@@ -244,9 +243,6 @@
     # Total algebraic equations should be > 0
     algebraic_eq_count = len(observables) + len(auxiliaries)
     assert algebraic_eq_count > 0
-=======
-    assert any(v != 0 for v in beeler_reuter_model.indices.states.defaults.values())
 
 def test_import_the_big_boy(fabbri_linder_model):
-    assert fabbri_linder_model.num_states != 0
->>>>>>> 2109005d
+    assert fabbri_linder_model.num_states != 0