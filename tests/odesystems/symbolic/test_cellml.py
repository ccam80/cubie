--- conflicted
+++ resolved
@@ -171,7 +171,6 @@
     # Initial values should be non-zero (from the model)
     assert any(v != 0 for v in beeler_reuter_model.indices.states.defaults.values())
 
-<<<<<<< HEAD
 def test_units_extracted_from_cellml(basic_model):
     """Verify units are extracted from CellML model."""
     # Check that units are available
@@ -220,10 +219,8 @@
     assert ode.observable_units == {'y': 'meters'}
 
 def test_import_the_big_boy(fabbri_linder_model):
-=======
 def test_import_demir(demir_1999_model):
     assert demir_1999_model.num_states != 0
 
 def test_import_fabbri(fabbri_linder_model):
->>>>>>> b7e55140
     assert fabbri_linder_model.num_states != 0