import pytest
from pathlib import Path
import numpy as np

from cubie import solve_ivp, SolveResult
from cubie.odesystems.symbolic.parsing.cellml import load_cellml_model
from cubie._utils import is_devfunc

# Note: cellmlmanip import removed - tests should fail if dependency missing
# This ensures critical information about missing dependencies is visible


@pytest.fixture(scope="session")
def cellml_fixtures_dir():
    """Return path to cellml test fixtures directory."""
    return Path(__file__).parent.parent.parent / "fixtures" / "cellml"

@pytest.fixture(scope="session")
def cellml_overrides(request):
    if hasattr(request, "param"):
        return request.param if request.param else {}
    return {}

@pytest.fixture(scope="session")
def cellml_import_settings(cellml_overrides):
    """Return path to basic ODE CellML model."""
    defaults = {}
    defaults.update(cellml_overrides)
    return defaults

@pytest.fixture(scope="session")
def basic_model(cellml_fixtures_dir, cellml_import_settings):
    """Return imported basic ODE CellML model."""
    ode_system = load_cellml_model(
            str(cellml_fixtures_dir/"basic_ode.cellml"),
            **cellml_import_settings
    )
    return ode_system


@pytest.fixture(scope="session")
def beeler_reuter_model(cellml_fixtures_dir, cellml_import_settings):
    """Return imported Beeler-Reuter CellML model."""
    br_path = cellml_fixtures_dir / "beeler_reuter_model_1977.cellml"
    ode_system = load_cellml_model(
            str(br_path),
            **cellml_import_settings
    )
    return ode_system

@pytest.fixture(scope="session")
def fabbri_linder_model(cellml_fixtures_dir, cellml_import_settings):
    """Return path to the whole point of this endea."""
    fl_path = cellml_fixtures_dir / "Fabbri_Linder.cellml"
    ode_system = load_cellml_model(
            str(fl_path),
            **cellml_import_settings
    )
    return ode_system


@pytest.fixture(scope="session")
def demir_1999_model(cellml_fixtures_dir, cellml_import_settings):
    """Return path to the whole point of this endea."""
    fl_path = cellml_fixtures_dir / "demir_clark_giles_1999.cellml"
    ode_system = load_cellml_model(
            str(fl_path),
            **cellml_import_settings
    )
    return ode_system

def test_load_simple_cellml_model(basic_model):
    """Load a simple CellML model successfully."""
    assert basic_model.num_states == 1
    assert is_devfunc(basic_model.dxdt_function)


def test_load_complex_cellml_model(beeler_reuter_model):
    """Load Beeler-Reuter cardiac model successfully."""
    assert beeler_reuter_model.num_states == 8
    assert is_devfunc(beeler_reuter_model.dxdt_function)

@pytest.mark.parametrize("cellml_overrides", [
    {'observables': ['sodium_current_i_Na',
                     'sodium_current_m_gate_alpha_m']}
    ],
    indirect=True,
    ids=[""]
)
def test_algebraic_equations_as_observables(beeler_reuter_model, cellml_overrides):
    """Verify algebraic equations can be assigned as observables."""
    # Load with specific observables (sanitized names from the model)
    observable_names = cellml_overrides['observables']
    
    # Verify the observables were assigned
    obs_map = beeler_reuter_model.indices.observables.index_map
    assert len(obs_map) > 0
    
    # Check that the requested observables are present
    # Keys are symbols, so we need to compare names
    obs_symbol_names = [str(k) for k in obs_map.keys()]
    assert len(obs_map) == 2
    for obs_name in observable_names:
        assert obs_name in obs_symbol_names


def test_invalid_path_type():
    """Verify TypeError raised for non-string path."""
    with pytest.raises(TypeError, match="path must be a string"):
        load_cellml_model(123)


def test_nonexistent_file():
    """Verify FileNotFoundError raised for missing file."""
    with pytest.raises(FileNotFoundError, match="CellML file not found"):
        load_cellml_model("/nonexistent/path/model.cellml")


def test_invalid_extension():
    """Verify ValueError raised for non-.cellml extension."""
    import tempfile
    import os
    
    # Create a temporary file with wrong extension
    with tempfile.NamedTemporaryFile(mode='w', suffix='.xml',
                                     delete=False) as f:
        temp_path = f.name
    
    try:
        with pytest.raises(ValueError, match="must have .cellml extension"):
            load_cellml_model(temp_path)
    finally:
        os.unlink(temp_path)

@pytest.mark.parametrize("cellml_overrides", [{'precision': np.float64}],
    indirect=True,
    ids=[""]
)
def test_custom_precision(basic_model):
    """Verify custom precision can be specified."""
    assert basic_model.precision == np.float64

@pytest.mark.parametrize("cellml_overrides", [{'name': "custom_model"}],
    indirect=True,
    ids=[""]
)
def test_custom_name(basic_model):
    """Verify custom name can be specified."""
    assert basic_model.name == "custom_model"


def test_integration_with_solve_ivp(basic_model):
    """Test that loaded model builds and is ready for solve_ivp."""

    
    # Verify the model has the necessary components
    assert is_devfunc(basic_model.dxdt_function)
    assert basic_model.num_states == 1
    # Verify initial values are accessible
    assert basic_model.indices.states.defaults is not None
    results = solve_ivp(basic_model, [1.0], [1.0])
    assert isinstance(results, SolveResult)


def test_initial_values_from_cellml(beeler_reuter_model):
    """Verify initial values from CellML model are preserved."""
    # Check that initial values were set using defaults dict
    assert beeler_reuter_model.indices.states.defaults is not None
    assert len(beeler_reuter_model.indices.states.defaults) == 8

    # Initial values should be non-zero (from the model)
    assert any(v != 0 for v in beeler_reuter_model.indices.states.defaults.values())

<<<<<<< HEAD

def test_numeric_assignments_become_constants(basic_model):
    """Verify variables with numeric assignments become constants by default."""
    # Variable 'a' has numeric value 0.5 in the CellML model
    # It should become a constant
    constants_map = basic_model.indices.constants.index_map
    assert len(constants_map) > 0
    
    # Check that 'main_a' is in constants (name is sanitized)
    constant_names = [str(k) for k in constants_map.keys()]
    assert 'main_a' in constant_names
    
    # Check that the default value is correct
    constants_defaults = basic_model.indices.constants.defaults
    assert constants_defaults is not None
    assert 'main_a' in constants_defaults
    assert constants_defaults['main_a'] == 0.5

@pytest.mark.parametrize("cellml_overrides", [{'parameters': ['main_a']}],
    indirect=True,
    ids=[""]
)
def test_numeric_assignments_as_parameters(basic_model):
    """Verify variables with numeric assignments become parameters if specified."""

    # 'main_a' should now be a parameter instead of a constant
    parameters_map = basic_model.indices.parameters.index_map
    parameter_names = [str(k) for k in parameters_map.keys()]
    assert 'main_a' in parameter_names
    
    # Check that the default value is correct
    parameters_defaults = basic_model.indices.parameters.defaults
    assert parameters_defaults is not None
    assert 'main_a' in parameters_defaults
    assert parameters_defaults['main_a'] == 0.5
    
    # Should not be in constants
    constants_map = basic_model.indices.constants.index_map
    constant_names = [str(k) for k in constants_map.keys()]
    assert 'main_a' not in constant_names

@pytest.mark.parametrize("cellml_overrides", [{'parameters': {'main_a': 1.0}}],
    indirect=True,
    ids=[""]
)
def test_parameters_dict_preserves_numeric_values(basic_model):
    """Verify numeric values are preserved when parameters is a dict."""
    # User can provide parameters as dict with custom default values
    # But if the CellML has a numeric value, it should be preserved

    # The user-provided value should take precedence
    parameters_defaults = basic_model.indices.parameters.defaults
    assert parameters_defaults is not None
    assert 'main_a' in parameters_defaults
    assert parameters_defaults['main_a'] == 1.0


def test_non_numeric_algebraic_equations_remain(beeler_reuter_model):
    # The Beeler-Reuter model has complex algebraic equations
    # These should remain as equations, not become constants
    # We can check by ensuring there are equations beyond just the differential ones
    
    # Model has 8 state variables, so 8 differential equations
    # Check that we have state derivatives
    state_derivatives = beeler_reuter_model.equations.state_derivatives
    assert len(state_derivatives) == 8
    
    # Check that we have some observables or auxiliaries
    # (algebraic equations that aren't simple numeric assignments)
    observables = beeler_reuter_model.equations.observables
    auxiliaries = beeler_reuter_model.equations.auxiliaries
    
    # Total algebraic equations should be > 0
    algebraic_eq_count = len(observables) + len(auxiliaries)
    assert algebraic_eq_count > 0

def test_import_the_big_boy(fabbri_linder_model):
=======
def test_import_demir(demir_1999_model):
    assert demir_1999_model.num_states != 0

def test_import_fabbri(fabbri_linder_model):
>>>>>>> b7e55140
    assert fabbri_linder_model.num_states != 0<|MERGE_RESOLUTION|>--- conflicted
+++ resolved
@@ -171,7 +171,6 @@
     # Initial values should be non-zero (from the model)
     assert any(v != 0 for v in beeler_reuter_model.indices.states.defaults.values())
 
-<<<<<<< HEAD
 
 def test_numeric_assignments_become_constants(basic_model):
     """Verify variables with numeric assignments become constants by default."""
@@ -249,10 +248,9 @@
     assert algebraic_eq_count > 0
 
 def test_import_the_big_boy(fabbri_linder_model):
-=======
+    assert fabbri_linder_model.num_states != 0
 def test_import_demir(demir_1999_model):
     assert demir_1999_model.num_states != 0
 
 def test_import_fabbri(fabbri_linder_model):
->>>>>>> b7e55140
     assert fabbri_linder_model.num_states != 0