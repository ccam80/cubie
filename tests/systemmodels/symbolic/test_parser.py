--- conflicted
+++ resolved
@@ -4,12 +4,9 @@
 import pytest
 import sympy as sp
 
-<<<<<<< HEAD
 from cubie.systemmodels.symbolic import print_cuda_multiple
 from cubie.systemmodels.symbolic.operator_apply import generate_operator_apply_code
-=======
-from cubie.systemmodels.symbolic import print_cuda_multiple, generate_jvp_code
->>>>>>> 10842c12
+
 from cubie.systemmodels.symbolic.indexedbasemaps import (
     IndexedBases,
 )
@@ -617,14 +614,7 @@
         # Base code should reference the function name
         lines = print_cuda_multiple(eq_map, symbols)
         assert any("myfunc(x, y)" in ln for ln in lines)
-<<<<<<< HEAD
         # Operator-apply code should contain calls to the provided derivative name
         code = generate_operator_apply_code(equations=eq_map, index_map=index_map)
         assert "myfunc_grad(" in code
-        print(code)
-=======
-        # JVP code should contain calls to the provided derivative name
-        jvp_code = generate_jvp_code(eq_map, index_map)
-        assert "myfunc_grad(" in jvp_code
-        print(jvp_code)
->>>>>>> 10842c12
+        print(code)